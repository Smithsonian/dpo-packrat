/* eslint-disable @typescript-eslint/no-explicit-any, @typescript-eslint/explicit-module-boundary-types, no-constant-condition */
import * as JOB from '../../interface';
import { JobPackrat, JobIOResults } from  '../NS/JobPackrat';
import * as LOG from '../../../utils/logger';
import * as DBAPI from '../../../db';
import * as STORE from '../../../storage/interface';
import * as REP from '../../../report/interface';
import { Config } from '../../../config';
import * as H from '../../../utils/helpers';
import { Email } from '../../../utils/email';
import * as COOKRES from '../../../job/impl/Cook/CookResource';

import { v4 as uuidv4 } from 'uuid';
import { AuthType, createClient, WebDAVClient, CreateWriteStreamOptions, CreateReadStreamOptions } from 'webdav';
import { Writable, Readable } from 'stream';
import axios, { AxiosResponse, AxiosError } from 'axios';
import { Semaphore, Mutex, MutexInterface, withTimeout, E_TIMEOUT, E_CANCELED } from 'async-mutex';
import * as path from 'path';

const CookWebDAVSimultaneousTransfers: number = 10;
const CookSimultaneousJobs: number = 25;
const CookRequestRetryCount: number = 5;
const CookWebDAVTransmitRetryCount: number = 5;
const CookWebDAVStatRetryCount: number = 100;
const CookRetryDelay: number = 5000;
const CookTimeout: number = 10 * 60 * 60 * 1000; // ten hours
const CookFailureNotificationTime: number = 60 * 60 * 1000; // 1 hour

type CookIOResults = H.IOResults & {
    allowRetry?: boolean | undefined,
    connectFailure?: boolean | undefined,
    otherCookError?: boolean | undefined
};

class JobCookConfiguration {
    clientId: string;
    jobName: string;
    recipeId: string;
    jobId: string;
    cookServerURLs: string[];
    cookServerURLIndex: number;

    constructor(clientId: string, jobName: string, recipeId: string, jobId: string | null, dbJobRun: DBAPI.JobRun, serverURL: string[] | null) {
        this.clientId = clientId;
        this.jobName = `${jobName}: ${dbJobRun.idJobRun}`;
        this.recipeId = recipeId;
        this.jobId = jobId || uuidv4(); // create a new JobID if we haven't provided one
        this.cookServerURLs = serverURL || Config.job.cookServerUrls; // assign our environment defined URL as default
        this.cookServerURLIndex = 0;
    }
}

enum eJobCookPriority {
    eLow = 'low',
    eNormal = 'normal',
    eHigh = 'high'
}

class JobCookPostBody<T> {
    id: string;
    name: string;
    clientId: string;
    recipeId: string;
    parameters: T; // object with job parameters
    priority: string; // low, normal, high
    submission: string; // Date in ISO format

    constructor(configuration: JobCookConfiguration, parameters: T, ePriority: eJobCookPriority) {
        this.id = configuration.jobId;
        this.name = configuration.jobName;
        this.clientId = configuration.clientId;
        this.recipeId = configuration.recipeId;
        this.parameters = parameters;
        switch (ePriority) {
            case eJobCookPriority.eLow:     this.priority = 'low'; break;
            default:
            case eJobCookPriority.eNormal:  this.priority = 'normal'; break;
            case eJobCookPriority.eHigh:    this.priority = 'high'; break;
        }
        this.submission = new Date().toISOString();
    }
}

export abstract class JobCook<T> extends JobPackrat {

    // TODO: additional error reporting out to generated report

    private _configuration: JobCookConfiguration;
    protected _idAssetVersions: number[] | null;
    private _completionMutexes: MutexInterface[] = [];
    private _complete: boolean = false;
    protected _streamOverrideMap: Map<number, STORE.ReadStreamResult[]> = new Map<number, STORE.ReadStreamResult[]>();

    private static _stagingSempaphoreWrite = new Semaphore(CookWebDAVSimultaneousTransfers);
    private static _stagingSempaphoreRead = new Semaphore(CookWebDAVSimultaneousTransfers);
    private static _cookJobSempaphore = new Semaphore(CookSimultaneousJobs);
    private static _cookServerFailureNotificationDate: Date | null = null;
    private static _cookServerFailureNotificationList: Set<string> = new Set<string>();
    private static _cookConnectFailures: number = 0;

    protected abstract getParameters(): Promise<T>;

    // null jobId means create a new one
    constructor(jobEngine: JOB.IJobEngine, clientId: string, jobName: string,
        recipeId: string, jobId: string | null, idAssetVersions: number[] | null,
        report: REP.IReport | null, dbJobRun: DBAPI.JobRun) {
        super(jobEngine, dbJobRun, report);
        this._configuration = new JobCookConfiguration(clientId, jobName, recipeId, jobId, dbJobRun, null);
        this._idAssetVersions = idAssetVersions;

        // NOTE: any JobCook implementations MUST call initialize() before createWorker.
    }

    async initialize(): Promise<H.IOResults> {
        if(this._initialized===true)
            return { success: true };

        // convert recipe to job type
        const job: string | undefined = COOKRES.getJobTypeFromCookJobName(this._configuration.jobName);
        if(!job) {
            const error = `getCookResource cannot determine Cook job type. (${this._configuration.jobName})`;
            this.appendToReportAndLog(error, true);
            return { success: false, error };
        }

        // cycle filter list of resources based on supported features
        const cookResources: COOKRES.CookResourceResult = await COOKRES.CookResource.getCookResource(job,this._configuration.jobId,true);

        // if we're empty, bail
        if(cookResources.success===false || cookResources.resources.length<=0) {
            const error = `getCookResource cannot find the best fit resource. (${cookResources.error})`;
            this.appendToReportAndLog(error,true);
            return { success: false, error };
<<<<<<< HEAD
        }

        // rebuild list of resources
        this._configuration.cookServerURLs = [];
        for(let i=0; i<cookResources.resources.length; i++) {
            const endpoint = `${cookResources.resources[i].address}:${cookResources.resources[i].port}/`;
            this._configuration.cookServerURLs.push(endpoint);
            // LOG.info(COOKRES.getResourceInfoString(cookResources.resources[i],job),LOG.LS.eJOB);
        }
=======
        }

        // rebuild list of resources
        this._configuration.cookServerURLs = [];
        for(let i=0; i<cookResources.resources.length; i++) {
            const endpoint = `${cookResources.resources[i].address}:${cookResources.resources[i].port}/`;
            this._configuration.cookServerURLs.push(endpoint);
            // LOG.info(COOKRES.getResourceInfoString(cookResources.resources[i],job),LOG.LS.eJOB);
        }
>>>>>>> 3fdb1a03
        this._configuration.cookServerURLIndex = 0;

        // add to our report so we know what resource was chosen
        // TODO: debug mode outputting all considered resources and the one chosen
        const bestFit: COOKRES.CookResourceInfo = cookResources.resources[this._configuration.cookServerURLIndex];
        const reportMsg: string = `Matched ${cookResources.resources.length} Cook resources. The best fit is ${COOKRES.getResourceInfoString(bestFit,job)}`;
        this.appendToReportAndLog(reportMsg,false);

        // return success
        this._initialized = true;
        return { success: true };
    }

    CookServerURL(): string {
        // if we don't have a server yet, throw error
        if(this._initialized === false) {
            LOG.error(`JobCook:${this.name} is not initialized. providing default Cook server endpoint (${this._configuration.cookServerURLs[0]}).`,LOG.LS.eJOB);
            return this._configuration.cookServerURLs[0];
        }

        // return whatever resource we're currently on
        // LOG.info(`JobCook.CookServerURL returning ${this._configuration.cookServerURLs[this._configuration.cookServerURLIndex]} as best fit out of ${this._configuration.cookServerURLs.length} available resources.`,LOG.LS.eJOB);
        return this._configuration.cookServerURLs[this._configuration.cookServerURLIndex];
    }

    // #region IJob interface
    name(): string {
        return this._configuration.jobName;
    }

    configuration(): any {
        return this._configuration;
    }

    async signalCompletion(): Promise<void> {
        // when the Cook job has compeleted and returned
        this._complete = true;
        for (const mutex of this._completionMutexes)
            mutex.cancel();
        await this.cleanupJob();
    }

    async waitForCompletion(timeout: number): Promise<H.IOResults> {
        if (this._complete)
            return { success: true };
        const waitMutex: MutexInterface = withTimeout(new Mutex(), timeout);
        this._completionMutexes.push(waitMutex);

        const releaseOuter = await waitMutex.acquire();     // first acquire should succeed
        try {
            const releaseInner = await waitMutex.acquire(); // second acquire should wait
            releaseInner();
        } catch (error) {
            if (error === E_CANCELED)                   // we're done
                return { success: true };
            else if (error === E_TIMEOUT)               // we timed out
                return { success: false, error: `JobCook [${this.name()}] JobCook.waitForCompletion timed out after ${timeout}ms` };
            else
                return { success: false, error: `JobCook [${this.name()}] JobCook.waitForCompletion failure: ${JSON.stringify(error)}` };
        } finally {
            releaseOuter();
        }
        return { success: true };
    }

    private async pollingLoop(timeout: number): Promise<JobIOResults> {
        try {
            const startTime: Date = new Date();
            let pollNumber: number = 0;
            let errorCount: number = 0;
            let polling: boolean = true;
            while (polling) {
                // poll for completion every CookRetryDelay milleseconds:
                const res: CookIOResults = await this.pollingCallback(++pollNumber);
                polling = (res.allowRetry !== undefined) ? res.allowRetry : true;
                if (!polling)
                    return this._results;

                let error: string = '';
                if (res.connectFailure) {
                    ++errorCount;
                    error = 'Cook connection failure';
                }
                if (res.otherCookError) {
                    ++errorCount;
                    error = 'Cook error';
                }
                if (errorCount > CookRequestRetryCount) {               // if we've had too many errors,
                    this._results = { success: false, error };          // exit the pollingLoop with a failure
                    return res;
                }

                if ((timeout > 0) &&
                    ((new Date().getTime() - startTime.getTime()) >= timeout))
                    return this._results = { success: false, error: 'Cook timeout expired' };
                // LOG.info(`JobCook [${this.name()}] JobCook.pollingLoop sleeping [${pollNumber}]`, LOG.LS.eJOB);
                await H.Helpers.sleep(CookRetryDelay);
            }
        } catch (error) {
            LOG.error(`JobCook [${this.name()}] JobCook.pollingLoop`, LOG.LS.eJOB, error);
            return this._results;
        } finally {
            await this.signalCompletion();
        }
        return this._results;
    }
    // #endregion

    // #region JobPackrat interface
    async startJobWorker(fireDate: Date): Promise<JobIOResults> {
        const res: H.IOResults = await JobCook._cookJobSempaphore.runExclusive(async (value) => {
            LOG.info(`JobCook [${this.name()}] starting job; semaphore count ${value}`, LOG.LS.eJOB);
            return this.startJobWorkerInternal(fireDate);
        });
        return res;
    }

    private async startJobWorkerInternal(_fireDate: Date): Promise<JobIOResults> {
        let requestCount: number = 0;
        let res: CookIOResults = { success: false, allowRetry: true, connectFailure: false, otherCookError: false };

        try {
            // Create job via POST to /job
            let requestUrl: string = this.CookServerURL() + 'job';
            const jobCookPostBody: JobCookPostBody<T> = new JobCookPostBody<T>(this._configuration, await this.getParameters(), eJobCookPriority.eNormal);

            // submit the Cook job via an axios request, and retry for 'CookRequestRetryCount' times.
            // todo: there's a condition here leading to Cook timeout and repeated attempts even on failure
            while (true) {
                try {
                    LOG.info(`JobCook [${this.name()}] creating job: ${requestUrl} body ${JSON.stringify(jobCookPostBody, H.Helpers.saferStringify)}`, LOG.LS.eJOB);
                    const axiosResponse: AxiosResponse<any> | null = await axios.post(encodeURI(requestUrl), jobCookPostBody);

                    if (axiosResponse?.status === 201) {
                        LOG.info(`JobCook [${this.name()}] creating job: ${requestUrl} successful post response (${axiosResponse.status}:${axiosResponse.statusText} - ${axiosResponse.data}`,LOG.LS.eJOB);
                        break; // success, continue
                    } else {
                        res.error = `JobCook [${this.name()}] creating job: ${requestUrl} unexpected response (${axiosResponse?.status}:${axiosResponse?.statusText})`;
                        LOG.error(res.error, LOG.LS.eJOB);
                    }
                } catch (err) {
                    res = this.handleRequestException(err, requestUrl, 'post', jobCookPostBody);

                    // log error at point
                    res.error = `JobCook [${this.name()}] creating job: ${requestUrl} failed (${err})`;
                    LOG.error(res.error, LOG.LS.eJOB);

                    // if we can't retry, return
                    if (res.allowRetry === false)
                        return res;
                }

                if (++requestCount >= CookRequestRetryCount) {
                    LOG.error(`${res.error} failed after ${CookRequestRetryCount} retries`, LOG.LS.eJOB);
                    res.allowRetry = true; // allow outer level to retry job creation
                    return res;
                }
                await H.Helpers.sleep(CookRetryDelay);
            }

            // wait for all files to be staged
            res = await this.stageFiles();
            if (!res.success) {
                LOG.error(`JobCook [${this.name()}] failed to stage files (${res.error})`,LOG.LS.eJOB);
                return res;
            }

            // Initiate job via PATCH to /clients/<CLIENTID>/jobs/<JOBID>/run
            requestCount = 0;
            res = { success: false, allowRetry: true };
            requestUrl = this.CookServerURL() + `clients/${this._configuration.clientId}/jobs/${this._configuration.jobId}/run`;
            while (true) {
                try {
                    LOG.info(`JobCook [${this.name()}] starting job: ${requestUrl}`, LOG.LS.eJOB);
                    const axiosResponse = await axios.patch(encodeURI(requestUrl));
                    if (axiosResponse.status >= 200 && axiosResponse.status <= 299) {
                        LOG.info(`JobCook [${this.name()}] starting job: ${requestUrl} successful response (${axiosResponse.status}:${axiosResponse.statusText})`,LOG.LS.eJOB);
                        break; // success, continue
                    }

                    // if we failed, report out
                    res = { success: false, error: `JobCook [${this.name()}] starting job: ${requestUrl} failed (${axiosResponse.status}:${axiosResponse.statusText})` };
                    LOG.error(res.error, LOG.LS.eJOB);
                } catch (err) {
                    res = this.handleRequestException(err, requestUrl, 'patch', jobCookPostBody);
                    LOG.error(res.error, LOG.LS.eJOB);
                    if (res.allowRetry === false)
                        return res;
                }

                if (++requestCount >= CookRequestRetryCount) {
                    LOG.error(`${res.error} failed to start after ${CookRequestRetryCount} retries`, LOG.LS.eJOB);
                    res.allowRetry = true; // allow outer level to retry job initiation
                    return res;
                }

                // wait for our next attempt
                await H.Helpers.sleep(CookRetryDelay);
            }

            res = { success: true };
        } finally {
            if (!res.success)
                await this.signalCompletion();
        }

        LOG.info(`JobCook [${this.name()}] running`, LOG.LS.eJOB);
        return this.pollingLoop(CookTimeout);
    }

    async cancelJobWorker(): Promise<H.IOResults> {
        // Cancel job via PATCH to /clients/<CLIENTID>/jobs/<JOBID>/cancel
        // todo: use 'delete' to prevent lingering jobs on Cook server. investigate we have reports copied. (DPO3DPKRT-762)
        let requestCount: number = 0;
        let res: H.IOResults = { success: false };
        const requestUrl: string = this.CookServerURL() + `clients/${this._configuration.clientId}/jobs/${this._configuration.jobId}/cancel`;
        LOG.info(`JobCook [${this.name()}] cancelling job: ${requestUrl}`, LOG.LS.eJOB);
        while (true) {
            try {
                const axiosResponse = await axios.patch(encodeURI(requestUrl));
                if (axiosResponse.status < 200 || axiosResponse.status > 299)
                    res = { success: false, error: `JobCook [${this.name()}] patch ${requestUrl} failed: ${axiosResponse.status}:${axiosResponse.statusText}` };
            } catch (error) {
                res = { success: false, error: `JobCook [${this.name()}] patch ${requestUrl}: ${H.Helpers.JSONStringify(error)}` };
            }
            if (res.success)
                break;
            else if (++requestCount >= CookRequestRetryCount) {
                LOG.error(`${res.error} failed to cancel after ${CookRequestRetryCount} retries`, LOG.LS.eJOB);
                return res;
            } else
                await H.Helpers.sleep(CookRetryDelay);
        }

        this.appendToReportAndLog(`JobCook [${this.name()}] cancelled`,false);
        return { success: true };
    }
    // #endregion

    // returns success: true to indicate we're done polling; false if polling should continue
    private async pollingCallback(pollNumber: number): Promise<CookIOResults> {
        // LOG.info(`JobCook [${this.name()}] polling [${pollNumber}]`, LOG.LS.eJOB);
        // poll server for status update
        // Get job report via GET to /clients/<CLIENTID>/jobs/<JOBID>/report
        const requestUrl: string = this.CookServerURL() + `clients/${this._configuration.clientId}/jobs/${this._configuration.jobId}/report`;
        try {
            const axiosResponse = await axios.get(encodeURI(requestUrl));
            if (axiosResponse.status < 200 || axiosResponse.status > 299) {
                // only log errors after first attempt, as job creation may not be complete on Cook server
                const error: string = JSON.stringify(axiosResponse);
                if (pollNumber > 1)
                    LOG.error(`JobCook [${this.name()}] polling [${pollNumber}] get ${requestUrl} failed: ${error}`, LOG.LS.eJOB);
                return { success: false, allowRetry: true, connectFailure: false, otherCookError: false, error };
            }

            // look for completion in 'state' member, via value of 'done', 'error', or 'cancelled'; update eJobRunStatus and terminate polling job
            const cookJobReport = axiosResponse.data;
            if (pollNumber <= 10 || ((pollNumber % 5) == 0))
                LOG.info(`JobCook [${this.name()}] polling [${pollNumber}], state: ${cookJobReport['state']}: ${requestUrl}`, LOG.LS.eJOB);
            switch (cookJobReport['state']) {
                case 'created':     await this.recordCreated();                                                         break;
                case 'waiting':     await this.recordWaiting();                                                         break;
                case 'running':     await this.recordStart();                                                           break;
                case 'done':        await this.recordSuccess(JSON.stringify(cookJobReport));                            return { success: true, allowRetry: false, connectFailure: false, otherCookError: false };
                case 'error':       await this.recordFailure(JSON.stringify(cookJobReport), cookJobReport['error']);    return { success: false, allowRetry: false, connectFailure: false, otherCookError: false, error: cookJobReport['error'] };
                case 'cancelled':   await this.recordCancel(JSON.stringify(cookJobReport), cookJobReport['error']);     return { success: false, allowRetry: false, connectFailure: false, otherCookError: false, error: cookJobReport['error'] };
            }
        } catch (err) {
            return this.handleRequestException(err, requestUrl, 'get', undefined);
        }
        return { success: false, allowRetry: true, connectFailure: false, otherCookError: false };
    }

    protected async fetchFile(fileName: string): Promise<STORE.ReadStreamResult> {
        const res: STORE.ReadStreamResult = await JobCook._stagingSempaphoreRead.runExclusive(async (value) => {
            try {
                // grab our endpoint
                const cookEndpoint: string = this.CookServerURL();

                // transmit file to Cook work folder via WebDAV
                const destination: string = `/${this._configuration.jobId}/${fileName}`;
                LOG.info(`JobCook [${this.name()}] JobCook.fetchFile via WebDAV from ${cookEndpoint}${destination.substring(1)}; semaphore count ${value}`, LOG.LS.eJOB);

                const webdavClient: WebDAVClient = createClient(cookEndpoint, {
                    authType: AuthType.None,
                    maxBodyLength: 100 * 1024 * 1024 * 1024, // 100Gb
                    withCredentials: false
                });

                // DEBUG: make sure we have a file to get and its size
                // TODO: more robust support with alt type
                // const stat = await webdavClient.stat(destination);
                // const fileSize = (stat as FileStat).size;
                // LOG.info(`>>>> fetchFile file size: ${fileSize} | ${destination}`,LOG.LS.eDEBUG);
                // if(fileSize <= 0)
                //     throw new Error(`destination file doesn't exist or is empty. (${fileSize} bytes | ${destination})`);

                const webdavWSOpts: CreateReadStreamOptions = {
                    headers: { 'Content-Type': 'application/octet-stream' }
                };
                const RS: Readable = webdavClient.createReadStream(destination, webdavWSOpts);
                RS.on('error', error => { LOG.error(`JobCook [${this.name()}] JobCook.fetchFile stream error`, LOG.LS.eJOB, error); });
                return { readStream: RS, fileName, storageHash: null, success: true };
            } catch (error) {
                LOG.error(`JobCook [${this.name()}] JobCook.fetchFile`, LOG.LS.eJOB, error);
                return { readStream: null, fileName, storageHash: null, success: false, error: JSON.stringify(error) };
            }
        });
        return res;
    }

    protected async stageFiles(): Promise<H.IOResults> {
        // this runs on job creation when internal work starts
        LOG.info(`JobCook.stageFiles is staging ${this._idAssetVersions?.length} asset versions. (${H.Helpers.JSONStringify(this._idAssetVersions)})`,LOG.LS.eJOB);

        // early out if we don't have anything staged
        if (!this._idAssetVersions)
            return { success: true };

        // otherwise cycle through each, getting the read stream and executing
        let resOuter: H.IOResults = { success: true };
        for (const idAssetVersion of this._idAssetVersions) {
            const resInner: H.IOResults = await JobCook._stagingSempaphoreWrite.runExclusive(async (value) => {
                try {
                    // look for read streams in override map, which may be supplied when we're ingesting a zip file containing a model and associated UV Maps
                    // in this case, the override stream is for the model geometry file
                    let RSRs: STORE.ReadStreamResult[] | undefined = this._streamOverrideMap.get(idAssetVersion);
                    if (!RSRs) {
                        LOG.info(`JobCook [${this.name()}] JobCook.stageFiles found no stream override for idAssetVersion ${idAssetVersion} among ${this._streamOverrideMap.size} overrides`, LOG.LS.eJOB);
                        RSRs = [];
                        RSRs.push(await STORE.AssetStorageAdapter.readAssetVersionByID(idAssetVersion));
                    }

                    let success: boolean = true;
                    let error: string = '';
                    for (const RSR of RSRs) {
                        if (!RSR.success || !RSR.readStream || !RSR.fileName)
                            return { success: false, error: `JobCook [${this.name()}] JobCook.stageFiles unable to read asset version ${idAssetVersion}: ${RSR.error}` };

                        // handle the fact that our asset may be stuffed into a subfolder (due to it being zipped)
                        const fileName: string = path.basename(RSR.fileName);

                        // transmit file to Cook work folder via WebDAV
                        const destination: string = `/${this._configuration.jobId}/${fileName}`;
                        LOG.info(`JobCook [${this.name()}] JobCook.stageFiles staging via WebDAV at ${this.CookServerURL()}${destination.substring(1)}; semaphore count ${value}`, LOG.LS.eJOB);

                        const webdavClient: WebDAVClient = createClient(this.CookServerURL(), {
                            authType: AuthType.None,
                            maxBodyLength: 100 * 1024 * 1024 * 1024, // 100Gb
                            withCredentials: false
                        });
                        const webdavWSOpts: CreateWriteStreamOptions = {
                            headers: { 'Content-Type': 'application/octet-stream' }
                        };

                        // create a write stream for transmitting our data to staging via WebDAV
                        let res: H.IOResultsSized = { success: false, error: 'Not Executed', size: -1 };
                        for (let transmitCount: number = 0; transmitCount < CookWebDAVTransmitRetryCount; transmitCount++) {
                            let WS: Writable | null = null;
                            try {
                                WS = webdavClient.createWriteStream(destination, webdavWSOpts);
                                WS.on('error', error => { LOG.error(`JobCook [${this.name()}] JobCook.stageFiles staging via WebDAV stream error`, LOG.LS.eJOB, error); });

                                res = await H.Helpers.writeStreamToStreamComputeSize(RSR.readStream, WS, true);
                                if (res.success)
                                    break;
                            } finally {
                                if (WS)
                                    WS.end();
                            }
                            await H.Helpers.sleep(CookRetryDelay);
                        }

                        if (!res.success) {
                            const error = `JobCook [${this.name()}] JobCook.stageFiles staging via WebDAV unable to transmit file ${fileName} for asset version ${idAssetVersion}: ${res.error}`;
                            LOG.error(error, LOG.LS.eJOB);
                            return { success: false, error };
                        }

                        LOG.info(`JobCook [${this.name()}] JobCook.stageFiles staging via WebDAV at ${this.CookServerURL()}${destination.substring(1)}: transmitted ${res.size} bytes`, LOG.LS.eJOB);

                        // use WebDAV client's stat to detect when file is fully staged and available on the server
                        // poll for filesize of remote file.  Continue polling:
                        // - until we match or exceed our streamed size
                        // - as long as the remote size is less than our streamed size, up to 100 times
                        // - pause CookRetryDelay ms between stat polls
                        let stagingSuccess: boolean = false;
                        for (let statCount: number = 0; statCount < CookWebDAVStatRetryCount; statCount++) {
                            const pollingLocation: string = `${this.CookServerURL()}${destination.substring(1)} [${statCount + 1}/${CookWebDAVStatRetryCount}]`;
                            try {
                                const stat: any = await webdavClient.stat(destination);
                                const baseName: string | undefined = (stat.data) ? stat.data.basename : stat.basename;
                                const size: number = ((stat.data) ? stat.data.size : stat.size) || 0;
                                LOG.info(`JobCook [${this.name()}] JobCook.stageFiles staging via WebDAV polling ${pollingLocation}: ${size} received vs ${res.size} transmitted`, LOG.LS.eJOB);
                                if (size >= res.size) {
                                    stagingSuccess = (baseName === fileName);
                                    break;
                                }
                            } catch (err) {
                                const error: any = err;
                                const status: number | undefined = (error && typeof(error['status']) === 'number') ? error['status'] : undefined;
                                if (status === 404)
                                    LOG.info(`JobCook [${this.name()}] JobCook.stageFiles stat ${pollingLocation} received 404 Not Found`, LOG.LS.eJOB);
                                else
                                    LOG.error(`JobCook [${this.name()}] JobCook.stageFiles stat ${pollingLocation}`, LOG.LS.eJOB, error);
                            }
                            await H.Helpers.sleep(CookRetryDelay); // sleep for an additional CookRetryDelay ms before exiting, to allow for file writing to complete
                        }
                        if (stagingSuccess) {
                            LOG.info(`JobCook [${this.name()}] JobCook.stageFiles staging via WebDAV at ${this.CookServerURL()}${destination.substring(1)}: success`, LOG.LS.eJOB);
                        } else {
                            error = `Unable to verify existence of staged file ${fileName}`;
                            LOG.error(`JobCook [${this.name()}] JobCook.stageFiles staging via WebDAV at ${this.CookServerURL()}${destination.substring(1)}: ${error}`, LOG.LS.eJOB);
                            success = false;
                            break;
                        }
                    }
                    return { success, error };
                } catch (error) {
                    LOG.error(`JobCook [${this.name()}] JobCook.stageFiles`, LOG.LS.eJOB, error);
                    return { success: false, error: JSON.stringify(error) };
                }
            });
            if (!resInner.success)
                resOuter = resInner;
        }
        return resOuter;
    }

    private async handleCookConnectionFailure(): Promise<void> {
        // inform IT-OPS email alias and attempt to switch to "next" Cook server, if any
        const cookServerURL: string = this._configuration.cookServerURLs[this._configuration.cookServerURLIndex];
        if (++this._configuration.cookServerURLIndex >= this._configuration.cookServerURLs.length)
            this._configuration.cookServerURLIndex = 0;
<<<<<<< HEAD
=======

        // additional logging in case notification isn't sent
        const error = `JobCook.handleCookConnectionFailure: Packrat was unable to connect to ${cookServerURL}`;
        LOG.error(error,LOG.LS.eJOB);
>>>>>>> 3fdb1a03
        LOG.info(`JobCook.handleCookConnectionFailure switching from ${cookServerURL} to ${this._configuration.cookServerURLs[this._configuration.cookServerURLIndex]}`, LOG.LS.eJOB);

        // only notify once about a specific server
        if (JobCook._cookServerFailureNotificationList.has(cookServerURL))
            return;
        JobCook._cookServerFailureNotificationList.add(cookServerURL);

        // see if we should send a notification based on how long since previous notification
        let sendNotification: boolean = true;
        let timeSinceLastNotification: number = CookFailureNotificationTime + 1;
        const now: Date = new Date();
        if (JobCook._cookServerFailureNotificationDate) {
            timeSinceLastNotification = (now.getTime() - JobCook._cookServerFailureNotificationDate.getTime());
            if (timeSinceLastNotification < CookFailureNotificationTime) // only send notifications once per hour
                sendNotification = false;
            else
                JobCook._cookServerFailureNotificationDate = now;
        }

        if (sendNotification) {
            // const res: H.IOResults = await Email.Send(undefined, undefined, 'Cook Connection Failure', `Packrat was unable to connect to ${cookServerURL}`, undefined);
            const res: H.IOResults = await Email.Send(undefined, undefined, 'Cook Connection Failure', error, undefined);
            if (!res.success)
                LOG.error(`JobCook.handleCookConnectionFailure unable to send email notification: ${res.error}`, LOG.LS.eJOB);
        }
    }

    private handleRequestException(err: unknown, requestUrl: string, method: string,
        jobCookPostBody?: JobCookPostBody<T> | undefined, pollNumber?: number | undefined): CookIOResults {

        const message: string | null = (err instanceof Error) ? err.message : null;
        // if we cannot connect to Cook, try again:
        const connectFailure: boolean = (message !== null) &&
                                        (message.indexOf('getaddrinfo ENOTFOUND') > -1 ||
                                         message.indexOf('connect EHOSTUNREACH') > -1 ||
                                         message.indexOf('connect ETIMEDOUT') > -1);
        if (connectFailure) {
            const error: string = `Cannot connect to Cook on ${requestUrl}: ${message}`;
            LOG.error(`JobCook [${this.name()}] ${method} ${error}`, LOG.LS.eJOB);

            if ((++JobCook._cookConnectFailures % CookRequestRetryCount) === 0) // if we are experiencing too many connection errors,
                this.handleCookConnectionFailure();                             // inform IT-OPS email alias and attempt to switch to "next" Cook server, if any

            return { allowRetry: true, connectFailure: true, otherCookError: false, success: false, error };
        }

        const axiosResponse: AxiosResponse<any> | undefined = (err as AxiosError)?.response;
        const status: number | undefined = axiosResponse?.status;
        let emitLog: boolean = true;
        let error: string;
        if (!pollNumber)
            error = `JobCook [${this.name()}] ${method} ${requestUrl} body ${H.Helpers.JSONStringify(jobCookPostBody)} failed with error ${message}`;
        else {
            emitLog = (pollNumber >= 1);
            error = `JobCook [${this.name()}] polling [${pollNumber}] ${method} ${requestUrl} failed with error ${message}`;
        }

        const res: CookIOResults = { success: false, allowRetry: true, connectFailure: false, otherCookError: false, error };

        // if we have a status code with 4xx/5xx
        if(status) {
            switch (true) {
                // catch all 5xx codes and treat as errors
                case (status>=500 && status<=599): {
                    LOG.error(error, LOG.LS.eJOB);
                    res.allowRetry = false;
                    return res;
                }
                // request timed out (408) or too many requests (429)
                case (status===408 || status===429): {
                    res.otherCookError = true;
                } break;
                // catch remaining 4xx codes which should be failure
                case (status>=400 && status<=499): {
                    LOG.error(error, LOG.LS.eJOB);
                    res.allowRetry = false;
                    return res;
                }
            }
        } else {
            LOG.error('JobCook.handleRequestException - no status response received.',LOG.LS.eJOB);
            return res;
        }

        if (emitLog)
            LOG.info(error, LOG.LS.eJOB);
        return res;
    }
}
<|MERGE_RESOLUTION|>--- conflicted
+++ resolved
@@ -1,684 +1,669 @@
-/* eslint-disable @typescript-eslint/no-explicit-any, @typescript-eslint/explicit-module-boundary-types, no-constant-condition */
-import * as JOB from '../../interface';
-import { JobPackrat, JobIOResults } from  '../NS/JobPackrat';
-import * as LOG from '../../../utils/logger';
-import * as DBAPI from '../../../db';
-import * as STORE from '../../../storage/interface';
-import * as REP from '../../../report/interface';
-import { Config } from '../../../config';
-import * as H from '../../../utils/helpers';
-import { Email } from '../../../utils/email';
-import * as COOKRES from '../../../job/impl/Cook/CookResource';
-
-import { v4 as uuidv4 } from 'uuid';
-import { AuthType, createClient, WebDAVClient, CreateWriteStreamOptions, CreateReadStreamOptions } from 'webdav';
-import { Writable, Readable } from 'stream';
-import axios, { AxiosResponse, AxiosError } from 'axios';
-import { Semaphore, Mutex, MutexInterface, withTimeout, E_TIMEOUT, E_CANCELED } from 'async-mutex';
-import * as path from 'path';
-
-const CookWebDAVSimultaneousTransfers: number = 10;
-const CookSimultaneousJobs: number = 25;
-const CookRequestRetryCount: number = 5;
-const CookWebDAVTransmitRetryCount: number = 5;
-const CookWebDAVStatRetryCount: number = 100;
-const CookRetryDelay: number = 5000;
-const CookTimeout: number = 10 * 60 * 60 * 1000; // ten hours
-const CookFailureNotificationTime: number = 60 * 60 * 1000; // 1 hour
-
-type CookIOResults = H.IOResults & {
-    allowRetry?: boolean | undefined,
-    connectFailure?: boolean | undefined,
-    otherCookError?: boolean | undefined
-};
-
-class JobCookConfiguration {
-    clientId: string;
-    jobName: string;
-    recipeId: string;
-    jobId: string;
-    cookServerURLs: string[];
-    cookServerURLIndex: number;
-
-    constructor(clientId: string, jobName: string, recipeId: string, jobId: string | null, dbJobRun: DBAPI.JobRun, serverURL: string[] | null) {
-        this.clientId = clientId;
-        this.jobName = `${jobName}: ${dbJobRun.idJobRun}`;
-        this.recipeId = recipeId;
-        this.jobId = jobId || uuidv4(); // create a new JobID if we haven't provided one
-        this.cookServerURLs = serverURL || Config.job.cookServerUrls; // assign our environment defined URL as default
-        this.cookServerURLIndex = 0;
-    }
-}
-
-enum eJobCookPriority {
-    eLow = 'low',
-    eNormal = 'normal',
-    eHigh = 'high'
-}
-
-class JobCookPostBody<T> {
-    id: string;
-    name: string;
-    clientId: string;
-    recipeId: string;
-    parameters: T; // object with job parameters
-    priority: string; // low, normal, high
-    submission: string; // Date in ISO format
-
-    constructor(configuration: JobCookConfiguration, parameters: T, ePriority: eJobCookPriority) {
-        this.id = configuration.jobId;
-        this.name = configuration.jobName;
-        this.clientId = configuration.clientId;
-        this.recipeId = configuration.recipeId;
-        this.parameters = parameters;
-        switch (ePriority) {
-            case eJobCookPriority.eLow:     this.priority = 'low'; break;
-            default:
-            case eJobCookPriority.eNormal:  this.priority = 'normal'; break;
-            case eJobCookPriority.eHigh:    this.priority = 'high'; break;
-        }
-        this.submission = new Date().toISOString();
-    }
-}
-
-export abstract class JobCook<T> extends JobPackrat {
-
-    // TODO: additional error reporting out to generated report
-
-    private _configuration: JobCookConfiguration;
-    protected _idAssetVersions: number[] | null;
-    private _completionMutexes: MutexInterface[] = [];
-    private _complete: boolean = false;
-    protected _streamOverrideMap: Map<number, STORE.ReadStreamResult[]> = new Map<number, STORE.ReadStreamResult[]>();
-
-    private static _stagingSempaphoreWrite = new Semaphore(CookWebDAVSimultaneousTransfers);
-    private static _stagingSempaphoreRead = new Semaphore(CookWebDAVSimultaneousTransfers);
-    private static _cookJobSempaphore = new Semaphore(CookSimultaneousJobs);
-    private static _cookServerFailureNotificationDate: Date | null = null;
-    private static _cookServerFailureNotificationList: Set<string> = new Set<string>();
-    private static _cookConnectFailures: number = 0;
-
-    protected abstract getParameters(): Promise<T>;
-
-    // null jobId means create a new one
-    constructor(jobEngine: JOB.IJobEngine, clientId: string, jobName: string,
-        recipeId: string, jobId: string | null, idAssetVersions: number[] | null,
-        report: REP.IReport | null, dbJobRun: DBAPI.JobRun) {
-        super(jobEngine, dbJobRun, report);
-        this._configuration = new JobCookConfiguration(clientId, jobName, recipeId, jobId, dbJobRun, null);
-        this._idAssetVersions = idAssetVersions;
-
-        // NOTE: any JobCook implementations MUST call initialize() before createWorker.
-    }
-
-    async initialize(): Promise<H.IOResults> {
-        if(this._initialized===true)
-            return { success: true };
-
-        // convert recipe to job type
-        const job: string | undefined = COOKRES.getJobTypeFromCookJobName(this._configuration.jobName);
-        if(!job) {
-            const error = `getCookResource cannot determine Cook job type. (${this._configuration.jobName})`;
-            this.appendToReportAndLog(error, true);
-            return { success: false, error };
-        }
-
-        // cycle filter list of resources based on supported features
-        const cookResources: COOKRES.CookResourceResult = await COOKRES.CookResource.getCookResource(job,this._configuration.jobId,true);
-
-        // if we're empty, bail
-        if(cookResources.success===false || cookResources.resources.length<=0) {
-            const error = `getCookResource cannot find the best fit resource. (${cookResources.error})`;
-            this.appendToReportAndLog(error,true);
-            return { success: false, error };
-<<<<<<< HEAD
-        }
-
-        // rebuild list of resources
-        this._configuration.cookServerURLs = [];
-        for(let i=0; i<cookResources.resources.length; i++) {
-            const endpoint = `${cookResources.resources[i].address}:${cookResources.resources[i].port}/`;
-            this._configuration.cookServerURLs.push(endpoint);
-            // LOG.info(COOKRES.getResourceInfoString(cookResources.resources[i],job),LOG.LS.eJOB);
-        }
-=======
-        }
-
-        // rebuild list of resources
-        this._configuration.cookServerURLs = [];
-        for(let i=0; i<cookResources.resources.length; i++) {
-            const endpoint = `${cookResources.resources[i].address}:${cookResources.resources[i].port}/`;
-            this._configuration.cookServerURLs.push(endpoint);
-            // LOG.info(COOKRES.getResourceInfoString(cookResources.resources[i],job),LOG.LS.eJOB);
-        }
->>>>>>> 3fdb1a03
-        this._configuration.cookServerURLIndex = 0;
-
-        // add to our report so we know what resource was chosen
-        // TODO: debug mode outputting all considered resources and the one chosen
-        const bestFit: COOKRES.CookResourceInfo = cookResources.resources[this._configuration.cookServerURLIndex];
-        const reportMsg: string = `Matched ${cookResources.resources.length} Cook resources. The best fit is ${COOKRES.getResourceInfoString(bestFit,job)}`;
-        this.appendToReportAndLog(reportMsg,false);
-
-        // return success
-        this._initialized = true;
-        return { success: true };
-    }
-
-    CookServerURL(): string {
-        // if we don't have a server yet, throw error
-        if(this._initialized === false) {
-            LOG.error(`JobCook:${this.name} is not initialized. providing default Cook server endpoint (${this._configuration.cookServerURLs[0]}).`,LOG.LS.eJOB);
-            return this._configuration.cookServerURLs[0];
-        }
-
-        // return whatever resource we're currently on
-        // LOG.info(`JobCook.CookServerURL returning ${this._configuration.cookServerURLs[this._configuration.cookServerURLIndex]} as best fit out of ${this._configuration.cookServerURLs.length} available resources.`,LOG.LS.eJOB);
-        return this._configuration.cookServerURLs[this._configuration.cookServerURLIndex];
-    }
-
-    // #region IJob interface
-    name(): string {
-        return this._configuration.jobName;
-    }
-
-    configuration(): any {
-        return this._configuration;
-    }
-
-    async signalCompletion(): Promise<void> {
-        // when the Cook job has compeleted and returned
-        this._complete = true;
-        for (const mutex of this._completionMutexes)
-            mutex.cancel();
-        await this.cleanupJob();
-    }
-
-    async waitForCompletion(timeout: number): Promise<H.IOResults> {
-        if (this._complete)
-            return { success: true };
-        const waitMutex: MutexInterface = withTimeout(new Mutex(), timeout);
-        this._completionMutexes.push(waitMutex);
-
-        const releaseOuter = await waitMutex.acquire();     // first acquire should succeed
-        try {
-            const releaseInner = await waitMutex.acquire(); // second acquire should wait
-            releaseInner();
-        } catch (error) {
-            if (error === E_CANCELED)                   // we're done
-                return { success: true };
-            else if (error === E_TIMEOUT)               // we timed out
-                return { success: false, error: `JobCook [${this.name()}] JobCook.waitForCompletion timed out after ${timeout}ms` };
-            else
-                return { success: false, error: `JobCook [${this.name()}] JobCook.waitForCompletion failure: ${JSON.stringify(error)}` };
-        } finally {
-            releaseOuter();
-        }
-        return { success: true };
-    }
-
-    private async pollingLoop(timeout: number): Promise<JobIOResults> {
-        try {
-            const startTime: Date = new Date();
-            let pollNumber: number = 0;
-            let errorCount: number = 0;
-            let polling: boolean = true;
-            while (polling) {
-                // poll for completion every CookRetryDelay milleseconds:
-                const res: CookIOResults = await this.pollingCallback(++pollNumber);
-                polling = (res.allowRetry !== undefined) ? res.allowRetry : true;
-                if (!polling)
-                    return this._results;
-
-                let error: string = '';
-                if (res.connectFailure) {
-                    ++errorCount;
-                    error = 'Cook connection failure';
-                }
-                if (res.otherCookError) {
-                    ++errorCount;
-                    error = 'Cook error';
-                }
-                if (errorCount > CookRequestRetryCount) {               // if we've had too many errors,
-                    this._results = { success: false, error };          // exit the pollingLoop with a failure
-                    return res;
-                }
-
-                if ((timeout > 0) &&
-                    ((new Date().getTime() - startTime.getTime()) >= timeout))
-                    return this._results = { success: false, error: 'Cook timeout expired' };
-                // LOG.info(`JobCook [${this.name()}] JobCook.pollingLoop sleeping [${pollNumber}]`, LOG.LS.eJOB);
-                await H.Helpers.sleep(CookRetryDelay);
-            }
-        } catch (error) {
-            LOG.error(`JobCook [${this.name()}] JobCook.pollingLoop`, LOG.LS.eJOB, error);
-            return this._results;
-        } finally {
-            await this.signalCompletion();
-        }
-        return this._results;
-    }
-    // #endregion
-
-    // #region JobPackrat interface
-    async startJobWorker(fireDate: Date): Promise<JobIOResults> {
-        const res: H.IOResults = await JobCook._cookJobSempaphore.runExclusive(async (value) => {
-            LOG.info(`JobCook [${this.name()}] starting job; semaphore count ${value}`, LOG.LS.eJOB);
-            return this.startJobWorkerInternal(fireDate);
-        });
-        return res;
-    }
-
-    private async startJobWorkerInternal(_fireDate: Date): Promise<JobIOResults> {
-        let requestCount: number = 0;
-        let res: CookIOResults = { success: false, allowRetry: true, connectFailure: false, otherCookError: false };
-
-        try {
-            // Create job via POST to /job
-            let requestUrl: string = this.CookServerURL() + 'job';
-            const jobCookPostBody: JobCookPostBody<T> = new JobCookPostBody<T>(this._configuration, await this.getParameters(), eJobCookPriority.eNormal);
-
-            // submit the Cook job via an axios request, and retry for 'CookRequestRetryCount' times.
-            // todo: there's a condition here leading to Cook timeout and repeated attempts even on failure
-            while (true) {
-                try {
-                    LOG.info(`JobCook [${this.name()}] creating job: ${requestUrl} body ${JSON.stringify(jobCookPostBody, H.Helpers.saferStringify)}`, LOG.LS.eJOB);
-                    const axiosResponse: AxiosResponse<any> | null = await axios.post(encodeURI(requestUrl), jobCookPostBody);
-
-                    if (axiosResponse?.status === 201) {
-                        LOG.info(`JobCook [${this.name()}] creating job: ${requestUrl} successful post response (${axiosResponse.status}:${axiosResponse.statusText} - ${axiosResponse.data}`,LOG.LS.eJOB);
-                        break; // success, continue
-                    } else {
-                        res.error = `JobCook [${this.name()}] creating job: ${requestUrl} unexpected response (${axiosResponse?.status}:${axiosResponse?.statusText})`;
-                        LOG.error(res.error, LOG.LS.eJOB);
-                    }
-                } catch (err) {
-                    res = this.handleRequestException(err, requestUrl, 'post', jobCookPostBody);
-
-                    // log error at point
-                    res.error = `JobCook [${this.name()}] creating job: ${requestUrl} failed (${err})`;
-                    LOG.error(res.error, LOG.LS.eJOB);
-
-                    // if we can't retry, return
-                    if (res.allowRetry === false)
-                        return res;
-                }
-
-                if (++requestCount >= CookRequestRetryCount) {
-                    LOG.error(`${res.error} failed after ${CookRequestRetryCount} retries`, LOG.LS.eJOB);
-                    res.allowRetry = true; // allow outer level to retry job creation
-                    return res;
-                }
-                await H.Helpers.sleep(CookRetryDelay);
-            }
-
-            // wait for all files to be staged
-            res = await this.stageFiles();
-            if (!res.success) {
-                LOG.error(`JobCook [${this.name()}] failed to stage files (${res.error})`,LOG.LS.eJOB);
-                return res;
-            }
-
-            // Initiate job via PATCH to /clients/<CLIENTID>/jobs/<JOBID>/run
-            requestCount = 0;
-            res = { success: false, allowRetry: true };
-            requestUrl = this.CookServerURL() + `clients/${this._configuration.clientId}/jobs/${this._configuration.jobId}/run`;
-            while (true) {
-                try {
-                    LOG.info(`JobCook [${this.name()}] starting job: ${requestUrl}`, LOG.LS.eJOB);
-                    const axiosResponse = await axios.patch(encodeURI(requestUrl));
-                    if (axiosResponse.status >= 200 && axiosResponse.status <= 299) {
-                        LOG.info(`JobCook [${this.name()}] starting job: ${requestUrl} successful response (${axiosResponse.status}:${axiosResponse.statusText})`,LOG.LS.eJOB);
-                        break; // success, continue
-                    }
-
-                    // if we failed, report out
-                    res = { success: false, error: `JobCook [${this.name()}] starting job: ${requestUrl} failed (${axiosResponse.status}:${axiosResponse.statusText})` };
-                    LOG.error(res.error, LOG.LS.eJOB);
-                } catch (err) {
-                    res = this.handleRequestException(err, requestUrl, 'patch', jobCookPostBody);
-                    LOG.error(res.error, LOG.LS.eJOB);
-                    if (res.allowRetry === false)
-                        return res;
-                }
-
-                if (++requestCount >= CookRequestRetryCount) {
-                    LOG.error(`${res.error} failed to start after ${CookRequestRetryCount} retries`, LOG.LS.eJOB);
-                    res.allowRetry = true; // allow outer level to retry job initiation
-                    return res;
-                }
-
-                // wait for our next attempt
-                await H.Helpers.sleep(CookRetryDelay);
-            }
-
-            res = { success: true };
-        } finally {
-            if (!res.success)
-                await this.signalCompletion();
-        }
-
-        LOG.info(`JobCook [${this.name()}] running`, LOG.LS.eJOB);
-        return this.pollingLoop(CookTimeout);
-    }
-
-    async cancelJobWorker(): Promise<H.IOResults> {
-        // Cancel job via PATCH to /clients/<CLIENTID>/jobs/<JOBID>/cancel
-        // todo: use 'delete' to prevent lingering jobs on Cook server. investigate we have reports copied. (DPO3DPKRT-762)
-        let requestCount: number = 0;
-        let res: H.IOResults = { success: false };
-        const requestUrl: string = this.CookServerURL() + `clients/${this._configuration.clientId}/jobs/${this._configuration.jobId}/cancel`;
-        LOG.info(`JobCook [${this.name()}] cancelling job: ${requestUrl}`, LOG.LS.eJOB);
-        while (true) {
-            try {
-                const axiosResponse = await axios.patch(encodeURI(requestUrl));
-                if (axiosResponse.status < 200 || axiosResponse.status > 299)
-                    res = { success: false, error: `JobCook [${this.name()}] patch ${requestUrl} failed: ${axiosResponse.status}:${axiosResponse.statusText}` };
-            } catch (error) {
-                res = { success: false, error: `JobCook [${this.name()}] patch ${requestUrl}: ${H.Helpers.JSONStringify(error)}` };
-            }
-            if (res.success)
-                break;
-            else if (++requestCount >= CookRequestRetryCount) {
-                LOG.error(`${res.error} failed to cancel after ${CookRequestRetryCount} retries`, LOG.LS.eJOB);
-                return res;
-            } else
-                await H.Helpers.sleep(CookRetryDelay);
-        }
-
-        this.appendToReportAndLog(`JobCook [${this.name()}] cancelled`,false);
-        return { success: true };
-    }
-    // #endregion
-
-    // returns success: true to indicate we're done polling; false if polling should continue
-    private async pollingCallback(pollNumber: number): Promise<CookIOResults> {
-        // LOG.info(`JobCook [${this.name()}] polling [${pollNumber}]`, LOG.LS.eJOB);
-        // poll server for status update
-        // Get job report via GET to /clients/<CLIENTID>/jobs/<JOBID>/report
-        const requestUrl: string = this.CookServerURL() + `clients/${this._configuration.clientId}/jobs/${this._configuration.jobId}/report`;
-        try {
-            const axiosResponse = await axios.get(encodeURI(requestUrl));
-            if (axiosResponse.status < 200 || axiosResponse.status > 299) {
-                // only log errors after first attempt, as job creation may not be complete on Cook server
-                const error: string = JSON.stringify(axiosResponse);
-                if (pollNumber > 1)
-                    LOG.error(`JobCook [${this.name()}] polling [${pollNumber}] get ${requestUrl} failed: ${error}`, LOG.LS.eJOB);
-                return { success: false, allowRetry: true, connectFailure: false, otherCookError: false, error };
-            }
-
-            // look for completion in 'state' member, via value of 'done', 'error', or 'cancelled'; update eJobRunStatus and terminate polling job
-            const cookJobReport = axiosResponse.data;
-            if (pollNumber <= 10 || ((pollNumber % 5) == 0))
-                LOG.info(`JobCook [${this.name()}] polling [${pollNumber}], state: ${cookJobReport['state']}: ${requestUrl}`, LOG.LS.eJOB);
-            switch (cookJobReport['state']) {
-                case 'created':     await this.recordCreated();                                                         break;
-                case 'waiting':     await this.recordWaiting();                                                         break;
-                case 'running':     await this.recordStart();                                                           break;
-                case 'done':        await this.recordSuccess(JSON.stringify(cookJobReport));                            return { success: true, allowRetry: false, connectFailure: false, otherCookError: false };
-                case 'error':       await this.recordFailure(JSON.stringify(cookJobReport), cookJobReport['error']);    return { success: false, allowRetry: false, connectFailure: false, otherCookError: false, error: cookJobReport['error'] };
-                case 'cancelled':   await this.recordCancel(JSON.stringify(cookJobReport), cookJobReport['error']);     return { success: false, allowRetry: false, connectFailure: false, otherCookError: false, error: cookJobReport['error'] };
-            }
-        } catch (err) {
-            return this.handleRequestException(err, requestUrl, 'get', undefined);
-        }
-        return { success: false, allowRetry: true, connectFailure: false, otherCookError: false };
-    }
-
-    protected async fetchFile(fileName: string): Promise<STORE.ReadStreamResult> {
-        const res: STORE.ReadStreamResult = await JobCook._stagingSempaphoreRead.runExclusive(async (value) => {
-            try {
-                // grab our endpoint
-                const cookEndpoint: string = this.CookServerURL();
-
-                // transmit file to Cook work folder via WebDAV
-                const destination: string = `/${this._configuration.jobId}/${fileName}`;
-                LOG.info(`JobCook [${this.name()}] JobCook.fetchFile via WebDAV from ${cookEndpoint}${destination.substring(1)}; semaphore count ${value}`, LOG.LS.eJOB);
-
-                const webdavClient: WebDAVClient = createClient(cookEndpoint, {
-                    authType: AuthType.None,
-                    maxBodyLength: 100 * 1024 * 1024 * 1024, // 100Gb
-                    withCredentials: false
-                });
-
-                // DEBUG: make sure we have a file to get and its size
-                // TODO: more robust support with alt type
-                // const stat = await webdavClient.stat(destination);
-                // const fileSize = (stat as FileStat).size;
-                // LOG.info(`>>>> fetchFile file size: ${fileSize} | ${destination}`,LOG.LS.eDEBUG);
-                // if(fileSize <= 0)
-                //     throw new Error(`destination file doesn't exist or is empty. (${fileSize} bytes | ${destination})`);
-
-                const webdavWSOpts: CreateReadStreamOptions = {
-                    headers: { 'Content-Type': 'application/octet-stream' }
-                };
-                const RS: Readable = webdavClient.createReadStream(destination, webdavWSOpts);
-                RS.on('error', error => { LOG.error(`JobCook [${this.name()}] JobCook.fetchFile stream error`, LOG.LS.eJOB, error); });
-                return { readStream: RS, fileName, storageHash: null, success: true };
-            } catch (error) {
-                LOG.error(`JobCook [${this.name()}] JobCook.fetchFile`, LOG.LS.eJOB, error);
-                return { readStream: null, fileName, storageHash: null, success: false, error: JSON.stringify(error) };
-            }
-        });
-        return res;
-    }
-
-    protected async stageFiles(): Promise<H.IOResults> {
-        // this runs on job creation when internal work starts
-        LOG.info(`JobCook.stageFiles is staging ${this._idAssetVersions?.length} asset versions. (${H.Helpers.JSONStringify(this._idAssetVersions)})`,LOG.LS.eJOB);
-
-        // early out if we don't have anything staged
-        if (!this._idAssetVersions)
-            return { success: true };
-
-        // otherwise cycle through each, getting the read stream and executing
-        let resOuter: H.IOResults = { success: true };
-        for (const idAssetVersion of this._idAssetVersions) {
-            const resInner: H.IOResults = await JobCook._stagingSempaphoreWrite.runExclusive(async (value) => {
-                try {
-                    // look for read streams in override map, which may be supplied when we're ingesting a zip file containing a model and associated UV Maps
-                    // in this case, the override stream is for the model geometry file
-                    let RSRs: STORE.ReadStreamResult[] | undefined = this._streamOverrideMap.get(idAssetVersion);
-                    if (!RSRs) {
-                        LOG.info(`JobCook [${this.name()}] JobCook.stageFiles found no stream override for idAssetVersion ${idAssetVersion} among ${this._streamOverrideMap.size} overrides`, LOG.LS.eJOB);
-                        RSRs = [];
-                        RSRs.push(await STORE.AssetStorageAdapter.readAssetVersionByID(idAssetVersion));
-                    }
-
-                    let success: boolean = true;
-                    let error: string = '';
-                    for (const RSR of RSRs) {
-                        if (!RSR.success || !RSR.readStream || !RSR.fileName)
-                            return { success: false, error: `JobCook [${this.name()}] JobCook.stageFiles unable to read asset version ${idAssetVersion}: ${RSR.error}` };
-
-                        // handle the fact that our asset may be stuffed into a subfolder (due to it being zipped)
-                        const fileName: string = path.basename(RSR.fileName);
-
-                        // transmit file to Cook work folder via WebDAV
-                        const destination: string = `/${this._configuration.jobId}/${fileName}`;
-                        LOG.info(`JobCook [${this.name()}] JobCook.stageFiles staging via WebDAV at ${this.CookServerURL()}${destination.substring(1)}; semaphore count ${value}`, LOG.LS.eJOB);
-
-                        const webdavClient: WebDAVClient = createClient(this.CookServerURL(), {
-                            authType: AuthType.None,
-                            maxBodyLength: 100 * 1024 * 1024 * 1024, // 100Gb
-                            withCredentials: false
-                        });
-                        const webdavWSOpts: CreateWriteStreamOptions = {
-                            headers: { 'Content-Type': 'application/octet-stream' }
-                        };
-
-                        // create a write stream for transmitting our data to staging via WebDAV
-                        let res: H.IOResultsSized = { success: false, error: 'Not Executed', size: -1 };
-                        for (let transmitCount: number = 0; transmitCount < CookWebDAVTransmitRetryCount; transmitCount++) {
-                            let WS: Writable | null = null;
-                            try {
-                                WS = webdavClient.createWriteStream(destination, webdavWSOpts);
-                                WS.on('error', error => { LOG.error(`JobCook [${this.name()}] JobCook.stageFiles staging via WebDAV stream error`, LOG.LS.eJOB, error); });
-
-                                res = await H.Helpers.writeStreamToStreamComputeSize(RSR.readStream, WS, true);
-                                if (res.success)
-                                    break;
-                            } finally {
-                                if (WS)
-                                    WS.end();
-                            }
-                            await H.Helpers.sleep(CookRetryDelay);
-                        }
-
-                        if (!res.success) {
-                            const error = `JobCook [${this.name()}] JobCook.stageFiles staging via WebDAV unable to transmit file ${fileName} for asset version ${idAssetVersion}: ${res.error}`;
-                            LOG.error(error, LOG.LS.eJOB);
-                            return { success: false, error };
-                        }
-
-                        LOG.info(`JobCook [${this.name()}] JobCook.stageFiles staging via WebDAV at ${this.CookServerURL()}${destination.substring(1)}: transmitted ${res.size} bytes`, LOG.LS.eJOB);
-
-                        // use WebDAV client's stat to detect when file is fully staged and available on the server
-                        // poll for filesize of remote file.  Continue polling:
-                        // - until we match or exceed our streamed size
-                        // - as long as the remote size is less than our streamed size, up to 100 times
-                        // - pause CookRetryDelay ms between stat polls
-                        let stagingSuccess: boolean = false;
-                        for (let statCount: number = 0; statCount < CookWebDAVStatRetryCount; statCount++) {
-                            const pollingLocation: string = `${this.CookServerURL()}${destination.substring(1)} [${statCount + 1}/${CookWebDAVStatRetryCount}]`;
-                            try {
-                                const stat: any = await webdavClient.stat(destination);
-                                const baseName: string | undefined = (stat.data) ? stat.data.basename : stat.basename;
-                                const size: number = ((stat.data) ? stat.data.size : stat.size) || 0;
-                                LOG.info(`JobCook [${this.name()}] JobCook.stageFiles staging via WebDAV polling ${pollingLocation}: ${size} received vs ${res.size} transmitted`, LOG.LS.eJOB);
-                                if (size >= res.size) {
-                                    stagingSuccess = (baseName === fileName);
-                                    break;
-                                }
-                            } catch (err) {
-                                const error: any = err;
-                                const status: number | undefined = (error && typeof(error['status']) === 'number') ? error['status'] : undefined;
-                                if (status === 404)
-                                    LOG.info(`JobCook [${this.name()}] JobCook.stageFiles stat ${pollingLocation} received 404 Not Found`, LOG.LS.eJOB);
-                                else
-                                    LOG.error(`JobCook [${this.name()}] JobCook.stageFiles stat ${pollingLocation}`, LOG.LS.eJOB, error);
-                            }
-                            await H.Helpers.sleep(CookRetryDelay); // sleep for an additional CookRetryDelay ms before exiting, to allow for file writing to complete
-                        }
-                        if (stagingSuccess) {
-                            LOG.info(`JobCook [${this.name()}] JobCook.stageFiles staging via WebDAV at ${this.CookServerURL()}${destination.substring(1)}: success`, LOG.LS.eJOB);
-                        } else {
-                            error = `Unable to verify existence of staged file ${fileName}`;
-                            LOG.error(`JobCook [${this.name()}] JobCook.stageFiles staging via WebDAV at ${this.CookServerURL()}${destination.substring(1)}: ${error}`, LOG.LS.eJOB);
-                            success = false;
-                            break;
-                        }
-                    }
-                    return { success, error };
-                } catch (error) {
-                    LOG.error(`JobCook [${this.name()}] JobCook.stageFiles`, LOG.LS.eJOB, error);
-                    return { success: false, error: JSON.stringify(error) };
-                }
-            });
-            if (!resInner.success)
-                resOuter = resInner;
-        }
-        return resOuter;
-    }
-
-    private async handleCookConnectionFailure(): Promise<void> {
-        // inform IT-OPS email alias and attempt to switch to "next" Cook server, if any
-        const cookServerURL: string = this._configuration.cookServerURLs[this._configuration.cookServerURLIndex];
-        if (++this._configuration.cookServerURLIndex >= this._configuration.cookServerURLs.length)
-            this._configuration.cookServerURLIndex = 0;
-<<<<<<< HEAD
-=======
-
-        // additional logging in case notification isn't sent
-        const error = `JobCook.handleCookConnectionFailure: Packrat was unable to connect to ${cookServerURL}`;
-        LOG.error(error,LOG.LS.eJOB);
->>>>>>> 3fdb1a03
-        LOG.info(`JobCook.handleCookConnectionFailure switching from ${cookServerURL} to ${this._configuration.cookServerURLs[this._configuration.cookServerURLIndex]}`, LOG.LS.eJOB);
-
-        // only notify once about a specific server
-        if (JobCook._cookServerFailureNotificationList.has(cookServerURL))
-            return;
-        JobCook._cookServerFailureNotificationList.add(cookServerURL);
-
-        // see if we should send a notification based on how long since previous notification
-        let sendNotification: boolean = true;
-        let timeSinceLastNotification: number = CookFailureNotificationTime + 1;
-        const now: Date = new Date();
-        if (JobCook._cookServerFailureNotificationDate) {
-            timeSinceLastNotification = (now.getTime() - JobCook._cookServerFailureNotificationDate.getTime());
-            if (timeSinceLastNotification < CookFailureNotificationTime) // only send notifications once per hour
-                sendNotification = false;
-            else
-                JobCook._cookServerFailureNotificationDate = now;
-        }
-
-        if (sendNotification) {
-            // const res: H.IOResults = await Email.Send(undefined, undefined, 'Cook Connection Failure', `Packrat was unable to connect to ${cookServerURL}`, undefined);
-            const res: H.IOResults = await Email.Send(undefined, undefined, 'Cook Connection Failure', error, undefined);
-            if (!res.success)
-                LOG.error(`JobCook.handleCookConnectionFailure unable to send email notification: ${res.error}`, LOG.LS.eJOB);
-        }
-    }
-
-    private handleRequestException(err: unknown, requestUrl: string, method: string,
-        jobCookPostBody?: JobCookPostBody<T> | undefined, pollNumber?: number | undefined): CookIOResults {
-
-        const message: string | null = (err instanceof Error) ? err.message : null;
-        // if we cannot connect to Cook, try again:
-        const connectFailure: boolean = (message !== null) &&
-                                        (message.indexOf('getaddrinfo ENOTFOUND') > -1 ||
-                                         message.indexOf('connect EHOSTUNREACH') > -1 ||
-                                         message.indexOf('connect ETIMEDOUT') > -1);
-        if (connectFailure) {
-            const error: string = `Cannot connect to Cook on ${requestUrl}: ${message}`;
-            LOG.error(`JobCook [${this.name()}] ${method} ${error}`, LOG.LS.eJOB);
-
-            if ((++JobCook._cookConnectFailures % CookRequestRetryCount) === 0) // if we are experiencing too many connection errors,
-                this.handleCookConnectionFailure();                             // inform IT-OPS email alias and attempt to switch to "next" Cook server, if any
-
-            return { allowRetry: true, connectFailure: true, otherCookError: false, success: false, error };
-        }
-
-        const axiosResponse: AxiosResponse<any> | undefined = (err as AxiosError)?.response;
-        const status: number | undefined = axiosResponse?.status;
-        let emitLog: boolean = true;
-        let error: string;
-        if (!pollNumber)
-            error = `JobCook [${this.name()}] ${method} ${requestUrl} body ${H.Helpers.JSONStringify(jobCookPostBody)} failed with error ${message}`;
-        else {
-            emitLog = (pollNumber >= 1);
-            error = `JobCook [${this.name()}] polling [${pollNumber}] ${method} ${requestUrl} failed with error ${message}`;
-        }
-
-        const res: CookIOResults = { success: false, allowRetry: true, connectFailure: false, otherCookError: false, error };
-
-        // if we have a status code with 4xx/5xx
-        if(status) {
-            switch (true) {
-                // catch all 5xx codes and treat as errors
-                case (status>=500 && status<=599): {
-                    LOG.error(error, LOG.LS.eJOB);
-                    res.allowRetry = false;
-                    return res;
-                }
-                // request timed out (408) or too many requests (429)
-                case (status===408 || status===429): {
-                    res.otherCookError = true;
-                } break;
-                // catch remaining 4xx codes which should be failure
-                case (status>=400 && status<=499): {
-                    LOG.error(error, LOG.LS.eJOB);
-                    res.allowRetry = false;
-                    return res;
-                }
-            }
-        } else {
-            LOG.error('JobCook.handleRequestException - no status response received.',LOG.LS.eJOB);
-            return res;
-        }
-
-        if (emitLog)
-            LOG.info(error, LOG.LS.eJOB);
-        return res;
-    }
-}
+/* eslint-disable @typescript-eslint/no-explicit-any, @typescript-eslint/explicit-module-boundary-types, no-constant-condition */
+import * as JOB from '../../interface';
+import { JobPackrat, JobIOResults } from  '../NS/JobPackrat';
+import * as LOG from '../../../utils/logger';
+import * as DBAPI from '../../../db';
+import * as STORE from '../../../storage/interface';
+import * as REP from '../../../report/interface';
+import { Config } from '../../../config';
+import * as H from '../../../utils/helpers';
+import { Email } from '../../../utils/email';
+import * as COOKRES from '../../../job/impl/Cook/CookResource';
+
+import { v4 as uuidv4 } from 'uuid';
+import { AuthType, createClient, WebDAVClient, CreateWriteStreamOptions, CreateReadStreamOptions } from 'webdav';
+import { Writable, Readable } from 'stream';
+import axios, { AxiosResponse, AxiosError } from 'axios';
+import { Semaphore, Mutex, MutexInterface, withTimeout, E_TIMEOUT, E_CANCELED } from 'async-mutex';
+import * as path from 'path';
+
+const CookWebDAVSimultaneousTransfers: number = 10;
+const CookSimultaneousJobs: number = 25;
+const CookRequestRetryCount: number = 5;
+const CookWebDAVTransmitRetryCount: number = 5;
+const CookWebDAVStatRetryCount: number = 100;
+const CookRetryDelay: number = 5000;
+const CookTimeout: number = 10 * 60 * 60 * 1000; // ten hours
+const CookFailureNotificationTime: number = 60 * 60 * 1000; // 1 hour
+
+type CookIOResults = H.IOResults & {
+    allowRetry?: boolean | undefined,
+    connectFailure?: boolean | undefined,
+    otherCookError?: boolean | undefined
+};
+
+class JobCookConfiguration {
+    clientId: string;
+    jobName: string;
+    recipeId: string;
+    jobId: string;
+    cookServerURLs: string[];
+    cookServerURLIndex: number;
+
+    constructor(clientId: string, jobName: string, recipeId: string, jobId: string | null, dbJobRun: DBAPI.JobRun, serverURL: string[] | null) {
+        this.clientId = clientId;
+        this.jobName = `${jobName}: ${dbJobRun.idJobRun}`;
+        this.recipeId = recipeId;
+        this.jobId = jobId || uuidv4(); // create a new JobID if we haven't provided one
+        this.cookServerURLs = serverURL || Config.job.cookServerUrls; // assign our environment defined URL as default
+        this.cookServerURLIndex = 0;
+    }
+}
+
+enum eJobCookPriority {
+    eLow = 'low',
+    eNormal = 'normal',
+    eHigh = 'high'
+}
+
+class JobCookPostBody<T> {
+    id: string;
+    name: string;
+    clientId: string;
+    recipeId: string;
+    parameters: T; // object with job parameters
+    priority: string; // low, normal, high
+    submission: string; // Date in ISO format
+
+    constructor(configuration: JobCookConfiguration, parameters: T, ePriority: eJobCookPriority) {
+        this.id = configuration.jobId;
+        this.name = configuration.jobName;
+        this.clientId = configuration.clientId;
+        this.recipeId = configuration.recipeId;
+        this.parameters = parameters;
+        switch (ePriority) {
+            case eJobCookPriority.eLow:     this.priority = 'low'; break;
+            default:
+            case eJobCookPriority.eNormal:  this.priority = 'normal'; break;
+            case eJobCookPriority.eHigh:    this.priority = 'high'; break;
+        }
+        this.submission = new Date().toISOString();
+    }
+}
+
+export abstract class JobCook<T> extends JobPackrat {
+
+    // TODO: additional error reporting out to generated report
+
+    private _configuration: JobCookConfiguration;
+    protected _idAssetVersions: number[] | null;
+    private _completionMutexes: MutexInterface[] = [];
+    private _complete: boolean = false;
+    protected _streamOverrideMap: Map<number, STORE.ReadStreamResult[]> = new Map<number, STORE.ReadStreamResult[]>();
+
+    private static _stagingSempaphoreWrite = new Semaphore(CookWebDAVSimultaneousTransfers);
+    private static _stagingSempaphoreRead = new Semaphore(CookWebDAVSimultaneousTransfers);
+    private static _cookJobSempaphore = new Semaphore(CookSimultaneousJobs);
+    private static _cookServerFailureNotificationDate: Date | null = null;
+    private static _cookServerFailureNotificationList: Set<string> = new Set<string>();
+    private static _cookConnectFailures: number = 0;
+
+    protected abstract getParameters(): Promise<T>;
+
+    // null jobId means create a new one
+    constructor(jobEngine: JOB.IJobEngine, clientId: string, jobName: string,
+        recipeId: string, jobId: string | null, idAssetVersions: number[] | null,
+        report: REP.IReport | null, dbJobRun: DBAPI.JobRun) {
+        super(jobEngine, dbJobRun, report);
+        this._configuration = new JobCookConfiguration(clientId, jobName, recipeId, jobId, dbJobRun, null);
+        this._idAssetVersions = idAssetVersions;
+
+        // NOTE: any JobCook implementations MUST call initialize() before createWorker.
+    }
+
+    async initialize(): Promise<H.IOResults> {
+        if(this._initialized===true)
+            return { success: true };
+
+        // convert recipe to job type
+        const job: string | undefined = COOKRES.getJobTypeFromCookJobName(this._configuration.jobName);
+        if(!job) {
+            const error = `getCookResource cannot determine Cook job type. (${this._configuration.jobName})`;
+            this.appendToReportAndLog(error, true);
+            return { success: false, error };
+        }
+
+        // cycle filter list of resources based on supported features
+        const cookResources: COOKRES.CookResourceResult = await COOKRES.CookResource.getCookResource(job,this._configuration.jobId,true);
+
+        // if we're empty, bail
+        if(cookResources.success===false || cookResources.resources.length<=0) {
+            const error = `getCookResource cannot find the best fit resource. (${cookResources.error})`;
+            this.appendToReportAndLog(error,true);
+            return { success: false, error };
+        }
+
+        // rebuild list of resources
+        this._configuration.cookServerURLs = [];
+        for(let i=0; i<cookResources.resources.length; i++) {
+            const endpoint = `${cookResources.resources[i].address}:${cookResources.resources[i].port}/`;
+            this._configuration.cookServerURLs.push(endpoint);
+            // LOG.info(COOKRES.getResourceInfoString(cookResources.resources[i],job),LOG.LS.eJOB);
+        }
+        this._configuration.cookServerURLIndex = 0;
+
+        // add to our report so we know what resource was chosen
+        // TODO: debug mode outputting all considered resources and the one chosen
+        const bestFit: COOKRES.CookResourceInfo = cookResources.resources[this._configuration.cookServerURLIndex];
+        const reportMsg: string = `Matched ${cookResources.resources.length} Cook resources. The best fit is ${COOKRES.getResourceInfoString(bestFit,job)}`;
+        this.appendToReportAndLog(reportMsg,false);
+
+        // return success
+        this._initialized = true;
+        return { success: true };
+    }
+
+    CookServerURL(): string {
+        // if we don't have a server yet, throw error
+        if(this._initialized === false) {
+            LOG.error(`JobCook:${this.name} is not initialized. providing default Cook server endpoint (${this._configuration.cookServerURLs[0]}).`,LOG.LS.eJOB);
+            return this._configuration.cookServerURLs[0];
+        }
+
+        // return whatever resource we're currently on
+        // LOG.info(`JobCook.CookServerURL returning ${this._configuration.cookServerURLs[this._configuration.cookServerURLIndex]} as best fit out of ${this._configuration.cookServerURLs.length} available resources.`,LOG.LS.eJOB);
+        return this._configuration.cookServerURLs[this._configuration.cookServerURLIndex];
+    }
+
+    // #region IJob interface
+    name(): string {
+        return this._configuration.jobName;
+    }
+
+    configuration(): any {
+        return this._configuration;
+    }
+
+    async signalCompletion(): Promise<void> {
+        // when the Cook job has compeleted and returned
+        this._complete = true;
+        for (const mutex of this._completionMutexes)
+            mutex.cancel();
+        await this.cleanupJob();
+    }
+
+    async waitForCompletion(timeout: number): Promise<H.IOResults> {
+        if (this._complete)
+            return { success: true };
+        const waitMutex: MutexInterface = withTimeout(new Mutex(), timeout);
+        this._completionMutexes.push(waitMutex);
+
+        const releaseOuter = await waitMutex.acquire();     // first acquire should succeed
+        try {
+            const releaseInner = await waitMutex.acquire(); // second acquire should wait
+            releaseInner();
+        } catch (error) {
+            if (error === E_CANCELED)                   // we're done
+                return { success: true };
+            else if (error === E_TIMEOUT)               // we timed out
+                return { success: false, error: `JobCook [${this.name()}] JobCook.waitForCompletion timed out after ${timeout}ms` };
+            else
+                return { success: false, error: `JobCook [${this.name()}] JobCook.waitForCompletion failure: ${JSON.stringify(error)}` };
+        } finally {
+            releaseOuter();
+        }
+        return { success: true };
+    }
+
+    private async pollingLoop(timeout: number): Promise<JobIOResults> {
+        try {
+            const startTime: Date = new Date();
+            let pollNumber: number = 0;
+            let errorCount: number = 0;
+            let polling: boolean = true;
+            while (polling) {
+                // poll for completion every CookRetryDelay milleseconds:
+                const res: CookIOResults = await this.pollingCallback(++pollNumber);
+                polling = (res.allowRetry !== undefined) ? res.allowRetry : true;
+                if (!polling)
+                    return this._results;
+
+                let error: string = '';
+                if (res.connectFailure) {
+                    ++errorCount;
+                    error = 'Cook connection failure';
+                }
+                if (res.otherCookError) {
+                    ++errorCount;
+                    error = 'Cook error';
+                }
+                if (errorCount > CookRequestRetryCount) {               // if we've had too many errors,
+                    this._results = { success: false, error };          // exit the pollingLoop with a failure
+                    return res;
+                }
+
+                if ((timeout > 0) &&
+                    ((new Date().getTime() - startTime.getTime()) >= timeout))
+                    return this._results = { success: false, error: 'Cook timeout expired' };
+                // LOG.info(`JobCook [${this.name()}] JobCook.pollingLoop sleeping [${pollNumber}]`, LOG.LS.eJOB);
+                await H.Helpers.sleep(CookRetryDelay);
+            }
+        } catch (error) {
+            LOG.error(`JobCook [${this.name()}] JobCook.pollingLoop`, LOG.LS.eJOB, error);
+            return this._results;
+        } finally {
+            await this.signalCompletion();
+        }
+        return this._results;
+    }
+    // #endregion
+
+    // #region JobPackrat interface
+    async startJobWorker(fireDate: Date): Promise<JobIOResults> {
+        const res: H.IOResults = await JobCook._cookJobSempaphore.runExclusive(async (value) => {
+            LOG.info(`JobCook [${this.name()}] starting job; semaphore count ${value}`, LOG.LS.eJOB);
+            return this.startJobWorkerInternal(fireDate);
+        });
+        return res;
+    }
+
+    private async startJobWorkerInternal(_fireDate: Date): Promise<JobIOResults> {
+        let requestCount: number = 0;
+        let res: CookIOResults = { success: false, allowRetry: true, connectFailure: false, otherCookError: false };
+
+        try {
+            // Create job via POST to /job
+            let requestUrl: string = this.CookServerURL() + 'job';
+            const jobCookPostBody: JobCookPostBody<T> = new JobCookPostBody<T>(this._configuration, await this.getParameters(), eJobCookPriority.eNormal);
+
+            // submit the Cook job via an axios request, and retry for 'CookRequestRetryCount' times.
+            // todo: there's a condition here leading to Cook timeout and repeated attempts even on failure
+            while (true) {
+                try {
+                    LOG.info(`JobCook [${this.name()}] creating job: ${requestUrl} body ${JSON.stringify(jobCookPostBody, H.Helpers.saferStringify)}`, LOG.LS.eJOB);
+                    const axiosResponse: AxiosResponse<any> | null = await axios.post(encodeURI(requestUrl), jobCookPostBody);
+
+                    if (axiosResponse?.status === 201) {
+                        LOG.info(`JobCook [${this.name()}] creating job: ${requestUrl} successful post response (${axiosResponse.status}:${axiosResponse.statusText} - ${axiosResponse.data}`,LOG.LS.eJOB);
+                        break; // success, continue
+                    } else {
+                        res.error = `JobCook [${this.name()}] creating job: ${requestUrl} unexpected response (${axiosResponse?.status}:${axiosResponse?.statusText})`;
+                        LOG.error(res.error, LOG.LS.eJOB);
+                    }
+                } catch (err) {
+                    res = this.handleRequestException(err, requestUrl, 'post', jobCookPostBody);
+
+                    // log error at point
+                    res.error = `JobCook [${this.name()}] creating job: ${requestUrl} failed (${err})`;
+                    LOG.error(res.error, LOG.LS.eJOB);
+
+                    // if we can't retry, return
+                    if (res.allowRetry === false)
+                        return res;
+                }
+
+                if (++requestCount >= CookRequestRetryCount) {
+                    LOG.error(`${res.error} failed after ${CookRequestRetryCount} retries`, LOG.LS.eJOB);
+                    res.allowRetry = true; // allow outer level to retry job creation
+                    return res;
+                }
+                await H.Helpers.sleep(CookRetryDelay);
+            }
+
+            // wait for all files to be staged
+            res = await this.stageFiles();
+            if (!res.success) {
+                LOG.error(`JobCook [${this.name()}] failed to stage files (${res.error})`,LOG.LS.eJOB);
+                return res;
+            }
+
+            // Initiate job via PATCH to /clients/<CLIENTID>/jobs/<JOBID>/run
+            requestCount = 0;
+            res = { success: false, allowRetry: true };
+            requestUrl = this.CookServerURL() + `clients/${this._configuration.clientId}/jobs/${this._configuration.jobId}/run`;
+            while (true) {
+                try {
+                    LOG.info(`JobCook [${this.name()}] starting job: ${requestUrl}`, LOG.LS.eJOB);
+                    const axiosResponse = await axios.patch(encodeURI(requestUrl));
+                    if (axiosResponse.status >= 200 && axiosResponse.status <= 299) {
+                        LOG.info(`JobCook [${this.name()}] starting job: ${requestUrl} successful response (${axiosResponse.status}:${axiosResponse.statusText})`,LOG.LS.eJOB);
+                        break; // success, continue
+                    }
+
+                    // if we failed, report out
+                    res = { success: false, error: `JobCook [${this.name()}] starting job: ${requestUrl} failed (${axiosResponse.status}:${axiosResponse.statusText})` };
+                    LOG.error(res.error, LOG.LS.eJOB);
+                } catch (err) {
+                    res = this.handleRequestException(err, requestUrl, 'patch', jobCookPostBody);
+                    LOG.error(res.error, LOG.LS.eJOB);
+                    if (res.allowRetry === false)
+                        return res;
+                }
+
+                if (++requestCount >= CookRequestRetryCount) {
+                    LOG.error(`${res.error} failed to start after ${CookRequestRetryCount} retries`, LOG.LS.eJOB);
+                    res.allowRetry = true; // allow outer level to retry job initiation
+                    return res;
+                }
+
+                // wait for our next attempt
+                await H.Helpers.sleep(CookRetryDelay);
+            }
+
+            res = { success: true };
+        } finally {
+            if (!res.success)
+                await this.signalCompletion();
+        }
+
+        LOG.info(`JobCook [${this.name()}] running`, LOG.LS.eJOB);
+        return this.pollingLoop(CookTimeout);
+    }
+
+    async cancelJobWorker(): Promise<H.IOResults> {
+        // Cancel job via PATCH to /clients/<CLIENTID>/jobs/<JOBID>/cancel
+        // todo: use 'delete' to prevent lingering jobs on Cook server. investigate we have reports copied. (DPO3DPKRT-762)
+        let requestCount: number = 0;
+        let res: H.IOResults = { success: false };
+        const requestUrl: string = this.CookServerURL() + `clients/${this._configuration.clientId}/jobs/${this._configuration.jobId}/cancel`;
+        LOG.info(`JobCook [${this.name()}] cancelling job: ${requestUrl}`, LOG.LS.eJOB);
+        while (true) {
+            try {
+                const axiosResponse = await axios.patch(encodeURI(requestUrl));
+                if (axiosResponse.status < 200 || axiosResponse.status > 299)
+                    res = { success: false, error: `JobCook [${this.name()}] patch ${requestUrl} failed: ${axiosResponse.status}:${axiosResponse.statusText}` };
+            } catch (error) {
+                res = { success: false, error: `JobCook [${this.name()}] patch ${requestUrl}: ${H.Helpers.JSONStringify(error)}` };
+            }
+            if (res.success)
+                break;
+            else if (++requestCount >= CookRequestRetryCount) {
+                LOG.error(`${res.error} failed to cancel after ${CookRequestRetryCount} retries`, LOG.LS.eJOB);
+                return res;
+            } else
+                await H.Helpers.sleep(CookRetryDelay);
+        }
+
+        this.appendToReportAndLog(`JobCook [${this.name()}] cancelled`,false);
+        return { success: true };
+    }
+    // #endregion
+
+    // returns success: true to indicate we're done polling; false if polling should continue
+    private async pollingCallback(pollNumber: number): Promise<CookIOResults> {
+        // LOG.info(`JobCook [${this.name()}] polling [${pollNumber}]`, LOG.LS.eJOB);
+        // poll server for status update
+        // Get job report via GET to /clients/<CLIENTID>/jobs/<JOBID>/report
+        const requestUrl: string = this.CookServerURL() + `clients/${this._configuration.clientId}/jobs/${this._configuration.jobId}/report`;
+        try {
+            const axiosResponse = await axios.get(encodeURI(requestUrl));
+            if (axiosResponse.status < 200 || axiosResponse.status > 299) {
+                // only log errors after first attempt, as job creation may not be complete on Cook server
+                const error: string = JSON.stringify(axiosResponse);
+                if (pollNumber > 1)
+                    LOG.error(`JobCook [${this.name()}] polling [${pollNumber}] get ${requestUrl} failed: ${error}`, LOG.LS.eJOB);
+                return { success: false, allowRetry: true, connectFailure: false, otherCookError: false, error };
+            }
+
+            // look for completion in 'state' member, via value of 'done', 'error', or 'cancelled'; update eJobRunStatus and terminate polling job
+            const cookJobReport = axiosResponse.data;
+            if (pollNumber <= 10 || ((pollNumber % 5) == 0))
+                LOG.info(`JobCook [${this.name()}] polling [${pollNumber}], state: ${cookJobReport['state']}: ${requestUrl}`, LOG.LS.eJOB);
+            switch (cookJobReport['state']) {
+                case 'created':     await this.recordCreated();                                                         break;
+                case 'waiting':     await this.recordWaiting();                                                         break;
+                case 'running':     await this.recordStart();                                                           break;
+                case 'done':        await this.recordSuccess(JSON.stringify(cookJobReport));                            return { success: true, allowRetry: false, connectFailure: false, otherCookError: false };
+                case 'error':       await this.recordFailure(JSON.stringify(cookJobReport), cookJobReport['error']);    return { success: false, allowRetry: false, connectFailure: false, otherCookError: false, error: cookJobReport['error'] };
+                case 'cancelled':   await this.recordCancel(JSON.stringify(cookJobReport), cookJobReport['error']);     return { success: false, allowRetry: false, connectFailure: false, otherCookError: false, error: cookJobReport['error'] };
+            }
+        } catch (err) {
+            return this.handleRequestException(err, requestUrl, 'get', undefined);
+        }
+        return { success: false, allowRetry: true, connectFailure: false, otherCookError: false };
+    }
+
+    protected async fetchFile(fileName: string): Promise<STORE.ReadStreamResult> {
+        const res: STORE.ReadStreamResult = await JobCook._stagingSempaphoreRead.runExclusive(async (value) => {
+            try {
+                // grab our endpoint
+                const cookEndpoint: string = this.CookServerURL();
+
+                // transmit file to Cook work folder via WebDAV
+                const destination: string = `/${this._configuration.jobId}/${fileName}`;
+                LOG.info(`JobCook [${this.name()}] JobCook.fetchFile via WebDAV from ${cookEndpoint}${destination.substring(1)}; semaphore count ${value}`, LOG.LS.eJOB);
+
+                const webdavClient: WebDAVClient = createClient(cookEndpoint, {
+                    authType: AuthType.None,
+                    maxBodyLength: 100 * 1024 * 1024 * 1024, // 100Gb
+                    withCredentials: false
+                });
+
+                // DEBUG: make sure we have a file to get and its size
+                // TODO: more robust support with alt type
+                // const stat = await webdavClient.stat(destination);
+                // const fileSize = (stat as FileStat).size;
+                // LOG.info(`>>>> fetchFile file size: ${fileSize} | ${destination}`,LOG.LS.eDEBUG);
+                // if(fileSize <= 0)
+                //     throw new Error(`destination file doesn't exist or is empty. (${fileSize} bytes | ${destination})`);
+
+                const webdavWSOpts: CreateReadStreamOptions = {
+                    headers: { 'Content-Type': 'application/octet-stream' }
+                };
+                const RS: Readable = webdavClient.createReadStream(destination, webdavWSOpts);
+                RS.on('error', error => { LOG.error(`JobCook [${this.name()}] JobCook.fetchFile stream error`, LOG.LS.eJOB, error); });
+                return { readStream: RS, fileName, storageHash: null, success: true };
+            } catch (error) {
+                LOG.error(`JobCook [${this.name()}] JobCook.fetchFile`, LOG.LS.eJOB, error);
+                return { readStream: null, fileName, storageHash: null, success: false, error: JSON.stringify(error) };
+            }
+        });
+        return res;
+    }
+
+    protected async stageFiles(): Promise<H.IOResults> {
+        // this runs on job creation when internal work starts
+        LOG.info(`JobCook.stageFiles is staging ${this._idAssetVersions?.length} asset versions. (${H.Helpers.JSONStringify(this._idAssetVersions)})`,LOG.LS.eJOB);
+
+        // early out if we don't have anything staged
+        if (!this._idAssetVersions)
+            return { success: true };
+
+        // otherwise cycle through each, getting the read stream and executing
+        let resOuter: H.IOResults = { success: true };
+        for (const idAssetVersion of this._idAssetVersions) {
+            const resInner: H.IOResults = await JobCook._stagingSempaphoreWrite.runExclusive(async (value) => {
+                try {
+                    // look for read streams in override map, which may be supplied when we're ingesting a zip file containing a model and associated UV Maps
+                    // in this case, the override stream is for the model geometry file
+                    let RSRs: STORE.ReadStreamResult[] | undefined = this._streamOverrideMap.get(idAssetVersion);
+                    if (!RSRs) {
+                        LOG.info(`JobCook [${this.name()}] JobCook.stageFiles found no stream override for idAssetVersion ${idAssetVersion} among ${this._streamOverrideMap.size} overrides`, LOG.LS.eJOB);
+                        RSRs = [];
+                        RSRs.push(await STORE.AssetStorageAdapter.readAssetVersionByID(idAssetVersion));
+                    }
+
+                    let success: boolean = true;
+                    let error: string = '';
+                    for (const RSR of RSRs) {
+                        if (!RSR.success || !RSR.readStream || !RSR.fileName)
+                            return { success: false, error: `JobCook [${this.name()}] JobCook.stageFiles unable to read asset version ${idAssetVersion}: ${RSR.error}` };
+
+                        // handle the fact that our asset may be stuffed into a subfolder (due to it being zipped)
+                        const fileName: string = path.basename(RSR.fileName);
+
+                        // transmit file to Cook work folder via WebDAV
+                        const destination: string = `/${this._configuration.jobId}/${fileName}`;
+                        LOG.info(`JobCook [${this.name()}] JobCook.stageFiles staging via WebDAV at ${this.CookServerURL()}${destination.substring(1)}; semaphore count ${value}`, LOG.LS.eJOB);
+
+                        const webdavClient: WebDAVClient = createClient(this.CookServerURL(), {
+                            authType: AuthType.None,
+                            maxBodyLength: 100 * 1024 * 1024 * 1024, // 100Gb
+                            withCredentials: false
+                        });
+                        const webdavWSOpts: CreateWriteStreamOptions = {
+                            headers: { 'Content-Type': 'application/octet-stream' }
+                        };
+
+                        // create a write stream for transmitting our data to staging via WebDAV
+                        let res: H.IOResultsSized = { success: false, error: 'Not Executed', size: -1 };
+                        for (let transmitCount: number = 0; transmitCount < CookWebDAVTransmitRetryCount; transmitCount++) {
+                            let WS: Writable | null = null;
+                            try {
+                                WS = webdavClient.createWriteStream(destination, webdavWSOpts);
+                                WS.on('error', error => { LOG.error(`JobCook [${this.name()}] JobCook.stageFiles staging via WebDAV stream error`, LOG.LS.eJOB, error); });
+
+                                res = await H.Helpers.writeStreamToStreamComputeSize(RSR.readStream, WS, true);
+                                if (res.success)
+                                    break;
+                            } finally {
+                                if (WS)
+                                    WS.end();
+                            }
+                            await H.Helpers.sleep(CookRetryDelay);
+                        }
+
+                        if (!res.success) {
+                            const error = `JobCook [${this.name()}] JobCook.stageFiles staging via WebDAV unable to transmit file ${fileName} for asset version ${idAssetVersion}: ${res.error}`;
+                            LOG.error(error, LOG.LS.eJOB);
+                            return { success: false, error };
+                        }
+
+                        LOG.info(`JobCook [${this.name()}] JobCook.stageFiles staging via WebDAV at ${this.CookServerURL()}${destination.substring(1)}: transmitted ${res.size} bytes`, LOG.LS.eJOB);
+
+                        // use WebDAV client's stat to detect when file is fully staged and available on the server
+                        // poll for filesize of remote file.  Continue polling:
+                        // - until we match or exceed our streamed size
+                        // - as long as the remote size is less than our streamed size, up to 100 times
+                        // - pause CookRetryDelay ms between stat polls
+                        let stagingSuccess: boolean = false;
+                        for (let statCount: number = 0; statCount < CookWebDAVStatRetryCount; statCount++) {
+                            const pollingLocation: string = `${this.CookServerURL()}${destination.substring(1)} [${statCount + 1}/${CookWebDAVStatRetryCount}]`;
+                            try {
+                                const stat: any = await webdavClient.stat(destination);
+                                const baseName: string | undefined = (stat.data) ? stat.data.basename : stat.basename;
+                                const size: number = ((stat.data) ? stat.data.size : stat.size) || 0;
+                                LOG.info(`JobCook [${this.name()}] JobCook.stageFiles staging via WebDAV polling ${pollingLocation}: ${size} received vs ${res.size} transmitted`, LOG.LS.eJOB);
+                                if (size >= res.size) {
+                                    stagingSuccess = (baseName === fileName);
+                                    break;
+                                }
+                            } catch (err) {
+                                const error: any = err;
+                                const status: number | undefined = (error && typeof(error['status']) === 'number') ? error['status'] : undefined;
+                                if (status === 404)
+                                    LOG.info(`JobCook [${this.name()}] JobCook.stageFiles stat ${pollingLocation} received 404 Not Found`, LOG.LS.eJOB);
+                                else
+                                    LOG.error(`JobCook [${this.name()}] JobCook.stageFiles stat ${pollingLocation}`, LOG.LS.eJOB, error);
+                            }
+                            await H.Helpers.sleep(CookRetryDelay); // sleep for an additional CookRetryDelay ms before exiting, to allow for file writing to complete
+                        }
+                        if (stagingSuccess) {
+                            LOG.info(`JobCook [${this.name()}] JobCook.stageFiles staging via WebDAV at ${this.CookServerURL()}${destination.substring(1)}: success`, LOG.LS.eJOB);
+                        } else {
+                            error = `Unable to verify existence of staged file ${fileName}`;
+                            LOG.error(`JobCook [${this.name()}] JobCook.stageFiles staging via WebDAV at ${this.CookServerURL()}${destination.substring(1)}: ${error}`, LOG.LS.eJOB);
+                            success = false;
+                            break;
+                        }
+                    }
+                    return { success, error };
+                } catch (error) {
+                    LOG.error(`JobCook [${this.name()}] JobCook.stageFiles`, LOG.LS.eJOB, error);
+                    return { success: false, error: JSON.stringify(error) };
+                }
+            });
+            if (!resInner.success)
+                resOuter = resInner;
+        }
+        return resOuter;
+    }
+
+    private async handleCookConnectionFailure(): Promise<void> {
+        // inform IT-OPS email alias and attempt to switch to "next" Cook server, if any
+        const cookServerURL: string = this._configuration.cookServerURLs[this._configuration.cookServerURLIndex];
+        if (++this._configuration.cookServerURLIndex >= this._configuration.cookServerURLs.length)
+            this._configuration.cookServerURLIndex = 0;
+
+        // additional logging in case notification isn't sent
+        const error = `JobCook.handleCookConnectionFailure: Packrat was unable to connect to ${cookServerURL}`;
+        LOG.error(error,LOG.LS.eJOB);
+        LOG.info(`JobCook.handleCookConnectionFailure switching from ${cookServerURL} to ${this._configuration.cookServerURLs[this._configuration.cookServerURLIndex]}`, LOG.LS.eJOB);
+
+        // only notify once about a specific server
+        if (JobCook._cookServerFailureNotificationList.has(cookServerURL))
+            return;
+        JobCook._cookServerFailureNotificationList.add(cookServerURL);
+
+        // see if we should send a notification based on how long since previous notification
+        let sendNotification: boolean = true;
+        let timeSinceLastNotification: number = CookFailureNotificationTime + 1;
+        const now: Date = new Date();
+        if (JobCook._cookServerFailureNotificationDate) {
+            timeSinceLastNotification = (now.getTime() - JobCook._cookServerFailureNotificationDate.getTime());
+            if (timeSinceLastNotification < CookFailureNotificationTime) // only send notifications once per hour
+                sendNotification = false;
+            else
+                JobCook._cookServerFailureNotificationDate = now;
+        }
+
+        if (sendNotification) {
+            // const res: H.IOResults = await Email.Send(undefined, undefined, 'Cook Connection Failure', `Packrat was unable to connect to ${cookServerURL}`, undefined);
+            const res: H.IOResults = await Email.Send(undefined, undefined, 'Cook Connection Failure', error, undefined);
+            if (!res.success)
+                LOG.error(`JobCook.handleCookConnectionFailure unable to send email notification: ${res.error}`, LOG.LS.eJOB);
+        }
+    }
+
+    private handleRequestException(err: unknown, requestUrl: string, method: string,
+        jobCookPostBody?: JobCookPostBody<T> | undefined, pollNumber?: number | undefined): CookIOResults {
+
+        const message: string | null = (err instanceof Error) ? err.message : null;
+        // if we cannot connect to Cook, try again:
+        const connectFailure: boolean = (message !== null) &&
+                                        (message.indexOf('getaddrinfo ENOTFOUND') > -1 ||
+                                         message.indexOf('connect EHOSTUNREACH') > -1 ||
+                                         message.indexOf('connect ETIMEDOUT') > -1);
+        if (connectFailure) {
+            const error: string = `Cannot connect to Cook on ${requestUrl}: ${message}`;
+            LOG.error(`JobCook [${this.name()}] ${method} ${error}`, LOG.LS.eJOB);
+
+            if ((++JobCook._cookConnectFailures % CookRequestRetryCount) === 0) // if we are experiencing too many connection errors,
+                this.handleCookConnectionFailure();                             // inform IT-OPS email alias and attempt to switch to "next" Cook server, if any
+
+            return { allowRetry: true, connectFailure: true, otherCookError: false, success: false, error };
+        }
+
+        const axiosResponse: AxiosResponse<any> | undefined = (err as AxiosError)?.response;
+        const status: number | undefined = axiosResponse?.status;
+        let emitLog: boolean = true;
+        let error: string;
+        if (!pollNumber)
+            error = `JobCook [${this.name()}] ${method} ${requestUrl} body ${H.Helpers.JSONStringify(jobCookPostBody)} failed with error ${message}`;
+        else {
+            emitLog = (pollNumber >= 1);
+            error = `JobCook [${this.name()}] polling [${pollNumber}] ${method} ${requestUrl} failed with error ${message}`;
+        }
+
+        const res: CookIOResults = { success: false, allowRetry: true, connectFailure: false, otherCookError: false, error };
+
+        // if we have a status code with 4xx/5xx
+        if(status) {
+            switch (true) {
+                // catch all 5xx codes and treat as errors
+                case (status>=500 && status<=599): {
+                    LOG.error(error, LOG.LS.eJOB);
+                    res.allowRetry = false;
+                    return res;
+                }
+                // request timed out (408) or too many requests (429)
+                case (status===408 || status===429): {
+                    res.otherCookError = true;
+                } break;
+                // catch remaining 4xx codes which should be failure
+                case (status>=400 && status<=499): {
+                    LOG.error(error, LOG.LS.eJOB);
+                    res.allowRetry = false;
+                    return res;
+                }
+            }
+        } else {
+            LOG.error('JobCook.handleRequestException - no status response received.',LOG.LS.eJOB);
+            return res;
+        }
+
+        if (emitLog)
+            LOG.info(error, LOG.LS.eJOB);
+        return res;
+    }
+}