import { ReadStream } from 'fs';
import { MutationUploadAssetArgs, UploadAssetResult, UploadStatus /*, AssetType */ } from '../../../../../types/graphql';
import { Parent, Context } from '../../../../../types/resolvers';
import * as STORE from '../../../../../storage/interface';
import * as LOG from '../../../../../utils/logger';
import * as CACHE from '../../../../../cache';
import * as DBAPI from '../../../../../db';

interface ApolloFile {
    filename: string;
    mimetype: string;
    encoding: string;
    createReadStream: () => ReadStream;
}

export default async function uploadAsset(_: Parent, args: MutationUploadAssetArgs, context: Context): Promise<UploadAssetResult | void> {
    const { user } = context;
    const { filename, createReadStream }: ApolloFile = await args.file;

    if (!user) {
<<<<<<< HEAD
        LOG.logger.error('GraphQL uploadAsset unable to retrieve user context');
        return { status: UploadStatus.Failed };
=======
        LOG.logger.error('uploadAsset unable to retrieve user context');
        return { status: UploadStatus.Failed, error: 'User not authenticated' };
>>>>>>> d6eda5a9
    }

    const storage: STORE.IStorage | null = await STORE.StorageFactory.getInstance(); /* istanbul ignore next */
    if (!storage) {
<<<<<<< HEAD
        LOG.logger.error('GraphQL uploadAsset unable to retrieve Storage Implementation from StorageFactory.getInstance()');
        return { status: UploadStatus.Failed };
=======
        LOG.logger.error('uploadAsset unable to retrieve Storage Implementation from StorageFactory.getInstance()');
        return { status: UploadStatus.Failed, error: 'Storage unavailable' };
>>>>>>> d6eda5a9
    }

    const WSResult: STORE.WriteStreamResult = await storage.writeStream(filename);
    if (WSResult.error || !WSResult.writeStream || !WSResult.storageKey) {
<<<<<<< HEAD
        LOG.logger.error(`GraphQL uploadAsset unable to retrieve IStorage.writeStream(): ${WSResult.error}`);
        return { status: UploadStatus.Failed };
=======
        LOG.logger.error(`uploadAsset unable to retrieve IStorage.writeStream(): ${WSResult.error}`);
        return { status: UploadStatus.Failed, error: 'Storage unavailable' };
>>>>>>> d6eda5a9
    }
    const { writeStream, storageKey } = WSResult;
    const vocabulary: DBAPI.Vocabulary | undefined = await CACHE.VocabularyCache.vocabulary(args.type);
    if (!vocabulary) {
<<<<<<< HEAD
        LOG.logger.error('GraphQL uploadAsset unable to retrieve asset type vocabulary');
        return { status: UploadStatus.Failed };
=======
        LOG.logger.error('uploadAsset unable to retrieve asset type vocabulary');
        return { status: UploadStatus.Failed, error: 'Unable to retrieve asset type vocabulary' };
>>>>>>> d6eda5a9
    }

    try {
        const fileStream = createReadStream();
        const stream = fileStream.pipe(writeStream);

        return new Promise(resolve => {
            fileStream.on('error', () => {
                stream.emit('error');
            });

            stream.on('finish', async () => {
                const ASCNAI: STORE.AssetStorageCommitNewAssetInput = {
                    storageKey,
                    storageHash: null,
                    FileName: filename,
                    FilePath: '',
                    idAssetGroup: 0,
                    idVAssetType: vocabulary.idVocabulary,
                    idUserCreator: user.idUser,
                    DateCreated: new Date()
                };

                const commitResult: STORE.AssetStorageResult = await STORE.AssetStorageAdapter.commitNewAsset(ASCNAI);
                if (!commitResult.success) {
<<<<<<< HEAD
                    LOG.logger.error(`GraphQL uploadAsset AssetStorageAdapter.commitNewAsset() failed: ${commitResult.error}`);
                    resolve({ status: UploadStatus.Failed });
=======
                    LOG.logger.error(`uploadAsset AssetStorageAdapter.commitNewAsset() failed: ${commitResult.error}`);
                    resolve({ status: UploadStatus.Failed, error: 'Storage failed to commit new asset' });
>>>>>>> d6eda5a9
                }
                // commitResult.asset; commitResult.assetVersion; <-- These have been created
                const { assetVersion } = commitResult;
                if (assetVersion) {
                    const { idAssetVersion } = assetVersion;
                    resolve({ status: UploadStatus.Complete, idAssetVersion });
                }
            });

            stream.on('error', async () => {
                await storage.discardWriteStream({ storageKey });
                resolve({ status: UploadStatus.Failed, error: 'Upload failed' });
            });

            // stream.on('close', async () => { });
        });
    } catch (error) {
<<<<<<< HEAD
        LOG.logger.error('GraphQL uploadAsset', error);
        return { status: UploadStatus.Failed };
=======
        LOG.logger.error('uploadAsset', error);
        return { status: UploadStatus.Failed, error: 'Upload failed' };
>>>>>>> d6eda5a9
    }
}<|MERGE_RESOLUTION|>--- conflicted
+++ resolved
@@ -18,46 +18,26 @@
     const { filename, createReadStream }: ApolloFile = await args.file;
 
     if (!user) {
-<<<<<<< HEAD
         LOG.logger.error('GraphQL uploadAsset unable to retrieve user context');
-        return { status: UploadStatus.Failed };
-=======
-        LOG.logger.error('uploadAsset unable to retrieve user context');
         return { status: UploadStatus.Failed, error: 'User not authenticated' };
->>>>>>> d6eda5a9
     }
 
     const storage: STORE.IStorage | null = await STORE.StorageFactory.getInstance(); /* istanbul ignore next */
     if (!storage) {
-<<<<<<< HEAD
         LOG.logger.error('GraphQL uploadAsset unable to retrieve Storage Implementation from StorageFactory.getInstance()');
-        return { status: UploadStatus.Failed };
-=======
-        LOG.logger.error('uploadAsset unable to retrieve Storage Implementation from StorageFactory.getInstance()');
         return { status: UploadStatus.Failed, error: 'Storage unavailable' };
->>>>>>> d6eda5a9
     }
 
     const WSResult: STORE.WriteStreamResult = await storage.writeStream(filename);
     if (WSResult.error || !WSResult.writeStream || !WSResult.storageKey) {
-<<<<<<< HEAD
         LOG.logger.error(`GraphQL uploadAsset unable to retrieve IStorage.writeStream(): ${WSResult.error}`);
-        return { status: UploadStatus.Failed };
-=======
-        LOG.logger.error(`uploadAsset unable to retrieve IStorage.writeStream(): ${WSResult.error}`);
         return { status: UploadStatus.Failed, error: 'Storage unavailable' };
->>>>>>> d6eda5a9
     }
     const { writeStream, storageKey } = WSResult;
     const vocabulary: DBAPI.Vocabulary | undefined = await CACHE.VocabularyCache.vocabulary(args.type);
     if (!vocabulary) {
-<<<<<<< HEAD
         LOG.logger.error('GraphQL uploadAsset unable to retrieve asset type vocabulary');
-        return { status: UploadStatus.Failed };
-=======
-        LOG.logger.error('uploadAsset unable to retrieve asset type vocabulary');
         return { status: UploadStatus.Failed, error: 'Unable to retrieve asset type vocabulary' };
->>>>>>> d6eda5a9
     }
 
     try {
@@ -83,13 +63,8 @@
 
                 const commitResult: STORE.AssetStorageResult = await STORE.AssetStorageAdapter.commitNewAsset(ASCNAI);
                 if (!commitResult.success) {
-<<<<<<< HEAD
                     LOG.logger.error(`GraphQL uploadAsset AssetStorageAdapter.commitNewAsset() failed: ${commitResult.error}`);
-                    resolve({ status: UploadStatus.Failed });
-=======
-                    LOG.logger.error(`uploadAsset AssetStorageAdapter.commitNewAsset() failed: ${commitResult.error}`);
                     resolve({ status: UploadStatus.Failed, error: 'Storage failed to commit new asset' });
->>>>>>> d6eda5a9
                 }
                 // commitResult.asset; commitResult.assetVersion; <-- These have been created
                 const { assetVersion } = commitResult;
@@ -107,12 +82,7 @@
             // stream.on('close', async () => { });
         });
     } catch (error) {
-<<<<<<< HEAD
         LOG.logger.error('GraphQL uploadAsset', error);
-        return { status: UploadStatus.Failed };
-=======
-        LOG.logger.error('uploadAsset', error);
         return { status: UploadStatus.Failed, error: 'Upload failed' };
->>>>>>> d6eda5a9
     }
 }