import { eSystemObjectType } from '../../../../../db';
import { UpdateObjectDetailsResult, MutationUpdateObjectDetailsArgs } from '../../../../../types/graphql';
import { Parent } from '../../../../../types/resolvers';
import * as LOG from '../../../../../utils';
import * as DBAPI from '../../../../../db';
import { maybe } from '../../../../../utils/types';
import { isNull, isUndefined } from 'lodash';
import { SystemObjectTypeToName } from '../../../../../db/api/ObjectType';
import * as H from '../../../../../utils/helpers';

export default async function updateObjectDetails(_: Parent, args: MutationUpdateObjectDetailsArgs): Promise<UpdateObjectDetailsResult> {
    const { input } = args;
    const { idSystemObject, idObject, objectType, data } = input;

    if (!data.Name || isUndefined(data.Retired) || isNull(data.Retired)) {
        return { success: false, message: 'Error with Name and/or Retired field(s)' };
    }

    const SO = await DBAPI.SystemObject.fetch(idSystemObject);

    if (!SO)
        return { success: false, message: 'Error with fetching the object' };
    if (data.Retired) {
        const retireSuccess = await SO.retireObject();
        if (!retireSuccess) {
            LOG.error('Error with retiring object', LOG.LS.eDB);
            return { success: false, message: 'Error with retiring object' };
        }
    } else {
        const reinstateScuccess = await SO.reinstateObject();
        if (!reinstateScuccess) {
            LOG.error('Error with reinstating object', LOG.LS.eDB);
            return { success: false, message: 'Error with reinstating object' };
        }
    }

    let identifierPreferred: null | number = null;
    if (data?.Identifiers && data?.Identifiers.length) {
        for await (const Identifier of data.Identifiers) {
            const { idIdentifier, identifier, identifierType, preferred } = Identifier;
            if (idIdentifier && identifier && identifierType) {
                const existingIdentifier = await DBAPI.Identifier.fetch(idIdentifier);
                if (existingIdentifier) {
                    if (preferred) {
                        identifierPreferred = idIdentifier;
                    }
                    existingIdentifier.IdentifierValue = identifier;
                    existingIdentifier.idVIdentifierType = Number(identifierType);
                    const updateSuccess = await existingIdentifier.update();
                    if (updateSuccess) {
                        LOG.info(`updated identifier ${idIdentifier}`, LOG.LS.eDB);
                    } else {
                        LOG.error(`failed to updated identifier ${idIdentifier}`, LOG.LS.eDB);
                        return { success: false, message: `failed to update identifier with id ${idIdentifier}` };
                    }
                } else {
                    LOG.error(`failed to find identifier ${idIdentifier}`, LOG.LS.eDB);
                    return { success: false, message: `failed to find identifier with id ${idIdentifier}` };
                }
            }

            // create new identifier
            if (idIdentifier === 0 && identifier && identifierType) {
                const newIdentifier = new DBAPI.Identifier({ idIdentifier: 0, IdentifierValue: identifier, idVIdentifierType: identifierType, idSystemObject });
                const createNewIdentifier = await newIdentifier.create();

                if (!createNewIdentifier) {
                    LOG.error(`updateObjectDetails failed to create newIdentifier ${JSON.stringify(newIdentifier)}`, LOG.LS.eDB);
                    return {
                        success: false,
                        message: `There was an error when creating identifier ${identifier}`
                    }
                }
                if (preferred === true) {
                    const newIdentifier = await DBAPI.Identifier.fetchFromIdentifierValue(identifier);
                    if (newIdentifier && newIdentifier.length) {
                        identifierPreferred = newIdentifier[0].idIdentifier;
                    } else {
                        LOG.error('failed to fetch new preferred identifier', LOG.LS.eDB);
                        return {
                            success: false,
                            message: `Failed to find identifier with value ${identifier}`
                        }
                    }
                }
            }
        }
    }

    if (data.License) {
        const reassignedLicense = await DBAPI.License.fetch(data.License);
        if (!reassignedLicense) {
            LOG.error(`failed to fetch license with id ${data.License}`, LOG.LS.eDB);
            return { success: false, message: 'There was an error fetching the license for assignment. Please try again.' };
        }
        
        const reassignmentSuccess = await DBAPI.LicenseManager.setAssignment(idSystemObject, reassignedLicense);
        if (!reassignmentSuccess) {
            LOG.error(`failed to reassign license with id ${reassignedLicense.idLicense}`, LOG.LS.eDB);
            return { success: false, message: 'There was an error assigning the license. Please try again.' };
        }
    }

    switch (objectType) {
        case eSystemObjectType.eUnit: {
            const Unit = await DBAPI.Unit.fetch(idObject);

            if (Unit) {
                Unit.Name = data.Name;
                if (data.Unit) {
                    const { Abbreviation, ARKPrefix } = data.Unit;
                    Unit.Abbreviation = maybe<string>(Abbreviation);
                    Unit.ARKPrefix = maybe<string>(ARKPrefix);
                }

                const updateSuccess = await Unit.update();
                if (!updateSuccess) {
                    LOG.error(`Unable to update ${SystemObjectTypeToName(objectType)} with id ${idObject}; update failed`, LOG.LS.eDB);
                    return {
                        success: false,
                        message: 'There was an error updating unit'
                    }
                }
                    
            } else {
                LOG.error(`Failed to fetch unit with id ${idObject}`, LOG.LS.eDB);
                return {
                    success: false,
                    message: `Unable to fetch ${SystemObjectTypeToName(objectType)} with id ${idObject}; update failed`
                };
            }
            break;
        }
        case eSystemObjectType.eProject: {
            const Project = await DBAPI.Project.fetch(idObject);

            if (Project) {
                Project.Name = data.Name;
                if (data.Project) {
                    const { Description } = data.Project;
                    Project.Description = maybe<string>(Description);
                }

                const updateSuccess = await Project.update();
                if (!updateSuccess) {
                    LOG.error(`Unable to update ${SystemObjectTypeToName(objectType)} with id ${idObject}; update failed`, LOG.LS.eDB);
                    return {
                        success: false,
                        message: 'There was an error updating project'
                    }
                }
            } else {
                LOG.error(`Unable to fetch ${SystemObjectTypeToName(objectType)} with id ${idObject}; update failed`, LOG.LS.eDB);
                return {
                    success: false,
                    message: `Unable to fetch ${SystemObjectTypeToName(objectType)} with id ${idObject}; update failed`
                };
            }
            break;
        }
        case eSystemObjectType.eSubject: {
            if (data.Subject) {
                const { Altitude, Latitude, Longitude, R0, R1, R2, R3, TS0, TS1, TS2 } = data.Subject;
                const Subject = await DBAPI.Subject.fetch(idObject);

                if (Subject) {
                    Subject.Name = data.Name;
                    Subject.idIdentifierPreferred = identifierPreferred;

                    // update exisiting geolocation OR create a new one and then connect with subject
                    if (Subject.idGeoLocation) {
                        const GeoLocation = await DBAPI.GeoLocation.fetch(Subject.idGeoLocation);
                        if (!GeoLocation) {
                            LOG.error(`Unable to fetch geolocation with id ${Subject.idGeoLocation}; update failed`, LOG.LS.eDB);
                            return {
                                success: false,
                                message: 'There was an error fetching GeoLocation'
                            }
                        }
                            GeoLocation.Altitude = maybe<number>(Altitude);
                            GeoLocation.Latitude = maybe<number>(Latitude);
                            GeoLocation.Longitude = maybe<number>(Longitude);
                            GeoLocation.R0 = maybe<number>(R0);
                            GeoLocation.R1 = maybe<number>(R1);
                            GeoLocation.R2 = maybe<number>(R2);
                            GeoLocation.R3 = maybe<number>(R3);
                            GeoLocation.TS0 = maybe<number>(TS0);
                            GeoLocation.TS1 = maybe<number>(TS1);
                            GeoLocation.TS2 = maybe<number>(TS2);
                            const updateSuccess = await GeoLocation.update();
                            if (!updateSuccess) {
                                LOG.error(`Unable to update geolocation with id ${Subject.idGeoLocation}; update failed`, LOG.LS.eDB);
                                return {
                                    success: false,
                                    message: 'There was an error updating Geolocation'
                                }
                            }
                    } else {
                        const GeoLocationInput = {
                            idGeoLocation: 0,
                            Altitude: maybe<number>(Altitude),
                            Latitude: maybe<number>(Latitude),
                            Longitude: maybe<number>(Longitude),
                            R0: maybe<number>(R0),
                            R1: maybe<number>(R1),
                            R2: maybe<number>(R2),
                            R3: maybe<number>(R3),
                            TS0: maybe<number>(TS0),
                            TS1: maybe<number>(TS1),
                            TS2: maybe<number>(TS2)
                        };
                        const GeoLocation = new DBAPI.GeoLocation(GeoLocationInput);
                        const creationSuccess = await GeoLocation.create();
                        if (!creationSuccess) {
                            LOG.error('Unable to create geolocation', LOG.LS.eDB);
                            return {
                                success: false,
                                message: 'There was an error with creating geolocation'
                            }
                        }
                        Subject.idGeoLocation = GeoLocation.idGeoLocation;
                    }

                    const subjectUpdateSuccess = await Subject.update();
                    if (!subjectUpdateSuccess) {
                        LOG.error(`Unable to update ${SystemObjectTypeToName(objectType)} with id ${idObject}; update failed`, LOG.LS.eDB);
                        return {
                            success: false,
                            message: 'There was an error updating subject'
                        }
                    }

                } else {
                    LOG.error(`Unable to fetch ${SystemObjectTypeToName(objectType)} with id ${idObject}; update failed`, LOG.LS.eDB);
                    return {
                        success: false,
                        message: `Unable to fetch ${SystemObjectTypeToName(objectType)} with id ${idObject}; update failed`
                    };
                }
            }
            break;
        }
        case eSystemObjectType.eItem: {
            if (data.Item) {
                const { EntireSubject, Altitude, Latitude, Longitude, R0, R1, R2, R3, TS0, TS1, TS2 } = data.Item;
                const Item = await DBAPI.Item.fetch(idObject);
                if (Item) {
                    Item.Name = data.Name;
                    if (!isNull(EntireSubject) && !isUndefined(EntireSubject))
                        Item.EntireSubject = EntireSubject;

                    // update existing geolocation OR create a new one and then connect with item
                    if (Item.idGeoLocation) {
                        const GeoLocation = await DBAPI.GeoLocation.fetch(Item.idGeoLocation);
                        if (!GeoLocation) {
                            LOG.error(`Unable to fetch GeoLocation with id ${Item.idGeoLocation}; update failed`, LOG.LS.eDB);
                            return {
                                success: false,
                                message: 'There was an error fetching the geolocation'
                            }
                        }
                        GeoLocation.Altitude = maybe<number>(Altitude);
                        GeoLocation.Latitude = maybe<number>(Latitude);
                        GeoLocation.Longitude = maybe<number>(Longitude);
                        GeoLocation.R0 = maybe<number>(R0);
                        GeoLocation.R1 = maybe<number>(R1);
                        GeoLocation.R2 = maybe<number>(R2);
                        GeoLocation.R3 = maybe<number>(R3);
                        GeoLocation.TS0 = maybe<number>(TS0);
                        GeoLocation.TS1 = maybe<number>(TS1);
                        GeoLocation.TS2 = maybe<number>(TS2);
                        const updateSuccess = await GeoLocation.update();
                        if (!updateSuccess) {
                            LOG.error(`Failed to update GeoLocation with id ${Item.idGeoLocation}`, LOG.LS.eDB);
                            return {
                                success: false,
                                message: 'There was an error updating geolocation'
                            }
                        }
                    } else {
                        const GeoLocationInput = {
                            idGeoLocation: 0,
                            Altitude: maybe<number>(Altitude),
                            Latitude: maybe<number>(Latitude),
                            Longitude: maybe<number>(Longitude),
                            R0: maybe<number>(R0),
                            R1: maybe<number>(R1),
                            R2: maybe<number>(R2),
                            R3: maybe<number>(R3),
                            TS0: maybe<number>(TS0),
                            TS1: maybe<number>(TS1),
                            TS2: maybe<number>(TS2)
                        };
                        const GeoLocation = new DBAPI.GeoLocation(GeoLocationInput);
                        const creationSuccess = await GeoLocation.create();
                        if (!creationSuccess) {
                            LOG.error('Unable to create geolocation', LOG.LS.eDB);
                            return { 
                                success: false,
                                message: 'There was an error creating geolocation'
                            };
                        }
 
                        Item.idGeoLocation = GeoLocation.idGeoLocation;
                    }

                    const updateSuccess = await Item.update();
                    if (!updateSuccess) {
                        LOG.error(`Unable to update ${SystemObjectTypeToName(objectType)} with id ${idObject}; update failed`, LOG.LS.eDB);
                        return {
                            success: false,
                            message: 'There was an error updating item'
                        };
                    }
                } else {
                    LOG.error(`Unable to fetch ${SystemObjectTypeToName(objectType)} with id ${idObject}; update failed`, LOG.LS.eDB);
                    return {
                        success: false,
                        message: `Unable to fetch ${SystemObjectTypeToName(objectType)} with id ${idObject}; update failed`
                    };
                }
            }
            break;
        }
        case eSystemObjectType.eCaptureData: {
            if (data.CaptureData) {
                const CaptureData = await DBAPI.CaptureData.fetch(idObject);

                if (CaptureData) {
                    CaptureData.Name = data.Name;
                    const {
                        description,
                        captureMethod,
                        dateCaptured,
                        cameraSettingUniform,
                        datasetType,
                        datasetFieldId,
                        itemPositionType,
                        itemPositionFieldId,
                        itemArrangementFieldId,
                        focusType,
                        lightsourceType,
                        backgroundRemovalMethod,
                        clusterType,
                        clusterGeometryFieldId,
                        folders
                    } = data.CaptureData;


                    if (datasetFieldId && !H.Helpers.validFieldId(datasetFieldId)) return { success: false, message: 'Dataset Field ID is invalid; update failed' };
                    if (itemPositionFieldId && !H.Helpers.validFieldId(itemPositionFieldId)) return { success: false, message: 'Item Position Field ID is invalid; update failed' };
                    if (itemArrangementFieldId && !H.Helpers.validFieldId(itemArrangementFieldId)) return { success: false, message: 'Item Arrangement Field ID is invalid; update failed' };
                    if (clusterGeometryFieldId && !H.Helpers.validFieldId(clusterGeometryFieldId)) return { success: false, message: 'Cluster Geometry Field ID is invalid; update failed' };

                    CaptureData.DateCaptured = new Date(dateCaptured);
                    if (description) CaptureData.Description = description;
                    if (captureMethod) CaptureData.idVCaptureMethod = captureMethod;

                    if (folders && folders.length) {
                        const foldersMap = new Map<string, number>();
                        folders.forEach((folder) => foldersMap.set(folder.name, folder.variantType));
                        const CDFiles = await DBAPI.CaptureDataFile.fetchFromCaptureData(CaptureData.idCaptureData);
                        if (!CDFiles) {
                            LOG.error(`Unable to fetch Capture Data Files with id ${CaptureData.idCaptureData}; update failed`, LOG.LS.eDB);
                            return {
                                success: false,
                                message: `Unable to fetch Capture Data Files with id ${CaptureData.idCaptureData}; update failed`
                            };
                        }
                        for (const file of CDFiles) {
                            const asset = await DBAPI.Asset.fetch(file.idAsset);
                            if (!asset) {
                                LOG.error(`Unable to fetch asset with id ${file.idAsset}; update failed`, LOG.LS.eDB);
                                return {
                                    success: false,
                                    message: `Unable to fetch Asset with id ${file.idAsset}; update failed`
                                };
                            }
                            const newVariantType = foldersMap.get(asset.FilePath);
                            file.idVVariantType = newVariantType || file.idVVariantType;
                            const updateSuccess = await file.update();
                            if (!updateSuccess) {
                                LOG.error(`Unable to update Capture Data File with id ${file.idCaptureDataFile}; update failed`, LOG.LS.eDB);
                                return {
                                    success: false,
                                    message: `Unable to update Capture Data File with id ${file.idCaptureDataFile}; update failed`
                                };
                            }
                        }
                    }

                    const CaptureDataPhoto = await DBAPI.CaptureDataPhoto.fetchFromCaptureData(CaptureData.idCaptureData);
                    if (CaptureDataPhoto && CaptureDataPhoto[0]) {
                        const [CD] = CaptureDataPhoto;

                        CD.CameraSettingsUniform = maybe<boolean>(cameraSettingUniform);
                        if (datasetType) CD.idVCaptureDatasetType = datasetType;
                        CD.CaptureDatasetFieldID = maybe<number>(datasetFieldId);
                        CD.idVItemPositionType = maybe<number>(itemPositionType);
                        CD.ItemPositionFieldID = maybe<number>(itemPositionFieldId);
                        CD.ItemArrangementFieldID = maybe<number>(itemArrangementFieldId);
                        CD.idVFocusType = maybe<number>(focusType);
                        CD.idVLightSourceType = maybe<number>(lightsourceType);
                        CD.idVBackgroundRemovalMethod = maybe<number>(backgroundRemovalMethod);
                        CD.idVClusterType = maybe<number>(clusterType);
                        CD.ClusterGeometryFieldID = maybe<number>(clusterGeometryFieldId);
                        const updateSuccess = await CD.update();
                        if (!updateSuccess) {
                            LOG.error(`Unable to update CaptureDataPhoto with id ${CD.idCaptureData}; update failed`, LOG.LS.eDB);
                            return {
                                success: false,
                                message: `Unable to update CaptureDataPhoto with id ${CD.idCaptureData}; update failed`
                            }
                        }
                    } else {
                        LOG.error(`Unable to fetch CaptureDataPhoto with id ${idObject}; update failed`, LOG.LS.eDB);
                        return {
                            success: false,
                            message: `Unable to fetch CaptureDataPhoto with id ${idObject}; update failed`
                        };
                    }
                    const updateSuccess = await CaptureData.update();
                    if (!updateSuccess) {
                        LOG.error(`Unable to update Capture Data with id ${CaptureData.idCaptureData}; update failed`, LOG.LS.eDB);
                        return {
                            success: false,
                            message: `Unable to update Capture Data with id ${CaptureData.idCaptureData}; update failed`
                        }
                    }

                } else {
                    LOG.error(`Unable to fetch ${SystemObjectTypeToName(objectType)} with id ${idObject}; update failed`, LOG.LS.eDB);
                    return {
                        success: false,
                        message: `Unable to fetch ${SystemObjectTypeToName(objectType)} with id ${idObject}; update failed`
                    };
                }
            }
            break;
        } 
        case eSystemObjectType.eModel: {
            if (data.Model) {
                const Model = await DBAPI.Model.fetch(idObject);
                if (Model) {
                    const {
                        Name,
                        DateCaptured,
                        CreationMethod,
                        Modality,
                        Units,
                        Purpose,
                        ModelFileType
                    } = data.Model;

                    if (Name) Model.Name = Name;
                    if (CreationMethod) Model.idVCreationMethod = CreationMethod;
                    if (Modality) Model.idVModality = Modality;
                    if (Purpose) Model.idVPurpose = Purpose;
                    if (Units) Model.idVUnits = Units;
                    if (ModelFileType) Model.idVFileType = ModelFileType;
                    Model.DateCreated = new Date(DateCaptured);

<<<<<<< HEAD
                    const updateSuccess = await Model.update();
                    if (!updateSuccess) {
                        LOG.error(`Unable to update ${SystemObjectTypeToName(objectType)} with id ${idObject}; update failed`, LOG.LS.eDB);
                        return {
                            success: false,
                            message: `Unable to update Model with id ${Model.idModel}; update failed`
                        }
                    }
=======
                    // if (Model.idAssetThumbnail) {
                    //     const AssetVersion = await DBAPI.AssetVersion.fetchFromAsset(Model.idAssetThumbnail);
                    //     if (AssetVersion && AssetVersion[0]) {
                    //         const [AV] = AssetVersion;
                    //         if (size) AV.StorageSize = size;
                    //     }
                    // }

                    /*
                    // TODO: do we want to update the asset name?  I don't think so...
                    // Look up asset using SystemObjectXref, with idSystemObjectMaster = Model's system object ID
                    const Asset = await DBAPI.Asset.fetch(MGF.idAsset);
                    if (Asset) {
                        Asset.FileName = data.Name;
                        await Asset.update();
                    }
                    */
                    if (await Model.update())
                        break;
                    else
                        throw new Error('error in updating');
>>>>>>> 9cfcaf20
                } else {
                    LOG.error(`Unable to fetch ${SystemObjectTypeToName(objectType)} with id ${idObject}; update failed`, LOG.LS.eDB);
                    return {
                        success: false,
                        message: `Unable to fetch ${SystemObjectTypeToName(objectType)} with id ${idObject}; update failed`
                    };
                }
            }
            break;
        } 
        case eSystemObjectType.eScene: {
            const Scene = await DBAPI.Scene.fetch(idObject);
            if (Scene) {
                Scene.Name = data.Name;
                if (data.Scene) {
                    if (typeof data.Scene.PosedAndQCd === 'boolean') Scene.PosedAndQCd = data.Scene.PosedAndQCd;
                    if (typeof data.Scene.ApprovedForPublication === 'boolean') Scene.ApprovedForPublication = data.Scene.ApprovedForPublication;
                }
                const updateSuccess = await Scene.update();
                if (!updateSuccess) {
                    LOG.error(`Unable to update ${SystemObjectTypeToName(objectType)} with id ${idObject}; update failed`, LOG.LS.eDB);
                    return {
                        success: false,
                        message: 'There was an error updating scene'
                    }
                }
            } else {
                LOG.error(`Unable to fetch ${SystemObjectTypeToName(objectType)} with id ${idObject}; update failed`, LOG.LS.eDB);
                return {
                    success: false,
                    message: `Unable to fetch ${SystemObjectTypeToName(objectType)} with id ${idObject}; update failed`
                };
            }
            break;
        }
        case eSystemObjectType.eIntermediaryFile: {
            const IntermediaryFile = await DBAPI.IntermediaryFile.fetch(idObject);
            if (IntermediaryFile) {
                const Asset = await DBAPI.Asset.fetch(IntermediaryFile.idAsset);
                if (!Asset) {
                    LOG.error(`Unable to fetch Asset using IntermediaryFile.idAsset ${IntermediaryFile.idAsset}`, LOG.LS.eDB);
                    return { 
                        success: false,
                        message: `Unable to fetch Asset with id ${idObject}; update failed`
                    };
                }
                Asset.FileName = data.Name;
                const updateSuccess = await Asset.update();
                if (!updateSuccess) {
                    LOG.error(`Unable to update ${SystemObjectTypeToName(objectType)} with id ${idObject}; update failed`, LOG.LS.eDB);
                    return { 
                        success: false,
                        message: 'There was an error updating asset'
                    };
                }
            } else {
                LOG.error(`Unable to fetch ${SystemObjectTypeToName(objectType)} with id ${idObject}; update failed`, LOG.LS.eDB);
                return {
                    success: false,
                    message: `Unable to fetch ${SystemObjectTypeToName(objectType)} with id ${idObject}; update failed`
                };
            }
            break;
        }
        case eSystemObjectType.eProjectDocumentation: {
            const ProjectDocumentation = await DBAPI.ProjectDocumentation.fetch(idObject);

            if (ProjectDocumentation) {
                ProjectDocumentation.Name = data.Name;

                if (data.ProjectDocumentation) {
                    const { Description } = data.ProjectDocumentation;
                    if (Description) ProjectDocumentation.Description = Description;
                }

                const updateSuccess = await ProjectDocumentation.update();
                if (!updateSuccess) {
                    LOG.error(`Unable to update ${SystemObjectTypeToName(objectType)} with id ${idObject}; update failed`, LOG.LS.eDB);
                    return { 
                        success: false,
                        message: 'There was an error updating project documentation'
                    };
                }
            } else {
                LOG.error(`Unable to fetch ${SystemObjectTypeToName(objectType)} with id ${idObject}; update failed`, LOG.LS.eDB);
                return {
                    success: false,
                    message: `Unable to fetch ${SystemObjectTypeToName(objectType)} with id ${idObject}; update failed`
                };
            }
            break;
        }
        case eSystemObjectType.eAsset: {
            const Asset = await DBAPI.Asset.fetch(idObject);

            if (Asset) {
                Asset.FileName = data.Name;

                if (data.Asset) {
                    const { FilePath, AssetType } = data.Asset;
                    if (FilePath) Asset.FilePath = FilePath;
                    if (AssetType) Asset.idVAssetType = AssetType;
                }

                const updateSuccess = await Asset.update();
                if (!updateSuccess) {
                    LOG.error(`Unable to update ${SystemObjectTypeToName(objectType)} with id ${idObject}; update failed`, LOG.LS.eDB);
                    return { 
                        success: false,
                        message: 'There was an error updating asseet'
                    };
                }
            } else {
                LOG.error(`Unable to fetch ${SystemObjectTypeToName(objectType)} with id ${idObject}; update failed`, LOG.LS.eDB);
                return {
                    success: false,
                    message: `Unable to fetch ${SystemObjectTypeToName(objectType)} with id ${idObject}; update failed`
                };
            }
            break;
        }
        case eSystemObjectType.eAssetVersion: {
            const AssetVersion = await DBAPI.AssetVersion.fetch(idObject);

            if (AssetVersion) {
                AssetVersion.FileName = data.Name;

                if (data.AssetVersion) {
                    const { Ingested } = data.AssetVersion;
                    if (!isUndefined(Ingested))
                        AssetVersion.Ingested = Ingested;
                }

                const updateSuccess = await AssetVersion.update();
                if (!updateSuccess) {
                    LOG.error(`Unable to update ${SystemObjectTypeToName(objectType)} with id ${idObject}; update failed`, LOG.LS.eDB);
                    return { 
                        success: false,
                        message: 'There was an error updating asset version'
                    };
                }
            } else {
                LOG.error(`Unable to fetch ${SystemObjectTypeToName(objectType)} with id ${idObject}; update failed`, LOG.LS.eDB);
                return {
                    success: false,
                    message: `Unable to fetch ${SystemObjectTypeToName(objectType)} with id ${idObject}; update failed`
                };
            }
            break;
        }
        case eSystemObjectType.eActor: {
            const Actor = await DBAPI.Actor.fetch(idObject);
            if (Actor) {
                Actor.IndividualName = data.Name;
                if (data.Actor) {
                    const { OrganizationName } = data.Actor;
                    Actor.OrganizationName = maybe<string>(OrganizationName);

                }
                const updateSuccess = await Actor.update();
                if (!updateSuccess) {
                    LOG.error(`Unable to update ${SystemObjectTypeToName(objectType)} with id ${idObject}; update failed`, LOG.LS.eDB);
                    return {
                        success: false,
                        message: 'There was an error updating actor'
                    };
                }
            } else {
                LOG.error(`Unable to fetch ${SystemObjectTypeToName(objectType)} with id ${idObject}; update failed`, LOG.LS.eDB);
                return {
                    success: false,
                    message: `Unable to fetch ${SystemObjectTypeToName(objectType)} with id ${idObject}; update failed`
                };
            }
            break;
        }
        case eSystemObjectType.eStakeholder: {
            const Stakeholder = await DBAPI.Stakeholder.fetch(idObject);

            if (Stakeholder) {
                Stakeholder.IndividualName = data.Name;
                if (data.Stakeholder) {
                    const { OrganizationName, MailingAddress, EmailAddress, PhoneNumberMobile, PhoneNumberOffice } = data.Stakeholder;
                    if (OrganizationName) Stakeholder.OrganizationName = OrganizationName;
                    Stakeholder.MailingAddress = maybe<string>(MailingAddress);
                    Stakeholder.EmailAddress = maybe<string>(EmailAddress);
                    Stakeholder.PhoneNumberMobile = maybe<string>(PhoneNumberMobile);
                    Stakeholder.PhoneNumberOffice = maybe<string>(PhoneNumberOffice);
                }
                const updateSuccess = await Stakeholder.update();
                if (!updateSuccess) {
                    LOG.error(`Unable to update ${SystemObjectTypeToName(objectType)} with id ${idObject}; update failed`, LOG.LS.eDB);
                    return {
                        success: false,
                        message: 'There was an error updating stakeholder' 
                    };
                }
            } else {
                LOG.error(`Unable to fetch ${SystemObjectTypeToName(objectType)} with id ${idObject}; update failed`, LOG.LS.eDB);
                return {
                    success: false,
                    message: `Unable to fetch ${SystemObjectTypeToName(objectType)} with id ${idObject}; update failed`
                };
            }
            break;
        }
        default:
            break;
    }

    return { success: true, message: '' };
}<|MERGE_RESOLUTION|>--- conflicted
+++ resolved
@@ -460,7 +460,6 @@
                     if (ModelFileType) Model.idVFileType = ModelFileType;
                     Model.DateCreated = new Date(DateCaptured);
 
-<<<<<<< HEAD
                     const updateSuccess = await Model.update();
                     if (!updateSuccess) {
                         LOG.error(`Unable to update ${SystemObjectTypeToName(objectType)} with id ${idObject}; update failed`, LOG.LS.eDB);
@@ -469,29 +468,6 @@
                             message: `Unable to update Model with id ${Model.idModel}; update failed`
                         }
                     }
-=======
-                    // if (Model.idAssetThumbnail) {
-                    //     const AssetVersion = await DBAPI.AssetVersion.fetchFromAsset(Model.idAssetThumbnail);
-                    //     if (AssetVersion && AssetVersion[0]) {
-                    //         const [AV] = AssetVersion;
-                    //         if (size) AV.StorageSize = size;
-                    //     }
-                    // }
-
-                    /*
-                    // TODO: do we want to update the asset name?  I don't think so...
-                    // Look up asset using SystemObjectXref, with idSystemObjectMaster = Model's system object ID
-                    const Asset = await DBAPI.Asset.fetch(MGF.idAsset);
-                    if (Asset) {
-                        Asset.FileName = data.Name;
-                        await Asset.update();
-                    }
-                    */
-                    if (await Model.update())
-                        break;
-                    else
-                        throw new Error('error in updating');
->>>>>>> 9cfcaf20
                 } else {
                     LOG.error(`Unable to fetch ${SystemObjectTypeToName(objectType)} with id ${idObject}; update failed`, LOG.LS.eDB);
                     return {
