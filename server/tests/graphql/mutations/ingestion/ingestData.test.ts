import GraphQLApi from '../../../../graphql';
import TestSuiteUtils from '../../utils';
import {
    IngestItem,
    IngestProject,
    IngestSubject,
    IngestPhotogrammetry,
    IngestIdentifier,
    IngestFolder,
    Vocabulary,
    VocabularyEntry,
    AreCameraSettingsUniformInput,
    CreateUserInput,
    GetContentsForAssetVersionsInput,
    CreateVocabularyInput,
    CreateVocabularySetInput
} from '../../../../types/graphql';
import { Context } from '../../../../types/resolvers';
import { eVocabularySetID } from '../../../../cache';
import { Asset, AssetVersion } from '@prisma/client';
import * as DBAPI from '../../../../db';

const ingestDataTest = (utils: TestSuiteUtils): void => {
    let graphQLApi: GraphQLApi;
    let createAssetInput: (idVAssetType: number) => Asset;
    let createUserInput: () => CreateUserInput;
    let getVocabularyEntryMap: (vocabularyEntries: VocabularyEntry[]) => Map<number, Vocabulary[]>;
    let getInitialEntryWithVocabularies: (vocabularies: Map<number, Vocabulary[]>, eVocabularySetID: eVocabularySetID) => number | null;
    let createAssetVersionInput: (idAsset: number, idUser: number) => AssetVersion;
    let createVocabularyInput: (idVocabularySet: number) => CreateVocabularyInput;
    let createVocabularySetInput: () => CreateVocabularySetInput;

    beforeAll(() => {
        graphQLApi = utils.graphQLApi;
        createUserInput = utils.createUserInput;
        createAssetInput = utils.createAssetInput;
        getVocabularyEntryMap = utils.getVocabularyEntryMap;
        getInitialEntryWithVocabularies = utils.getInitialEntryWithVocabularies;
        createAssetVersionInput = utils.createAssetVersionInput;
        createVocabularyInput = utils.createVocabularyInput;
        createVocabularySetInput = utils.createVocabularySetInput;
    });

    describe('Mutation: ingestData', () => {
        jest.setTimeout(30000);
        test('should work with valid input', async done => {
            const vocabularySetArgs: CreateVocabularySetInput = createVocabularySetInput();
            const { VocabularySet } = await graphQLApi.createVocabularySet(vocabularySetArgs);
            expect(VocabularySet).toBeTruthy();

            if (VocabularySet) {
                const vocabularyArgs: CreateVocabularyInput = createVocabularyInput(VocabularySet.idVocabularySet);
                const { Vocabulary } = await graphQLApi.createVocabulary(vocabularyArgs);
                expect(Vocabulary).toBeTruthy();

                if (Vocabulary) {
                    const assetInput = createAssetInput(Vocabulary.idVocabulary);
                    const asset = new DBAPI.Asset(assetInput);

                    const created = await asset.create();
                    expect(created).toBe(true);

                    const userInput = createUserInput();
                    const { User } = await graphQLApi.createUser(userInput);

                    if (User) {
                        const context: Context = {
                            user: User,
                            isAuthenticated: true
                        };

                        const assetVersionInput = createAssetVersionInput(asset.idAsset, User.idUser);
                        const assetVersion = new DBAPI.AssetVersion(assetVersionInput);

                        const searchInput = {
                            query: 'apollo'
                        };

                        const { SubjectUnitIdentifier } = await graphQLApi.searchIngestionSubjects(searchInput);
                        expect(SubjectUnitIdentifier).toBeTruthy();

                        if (!SubjectUnitIdentifier.length) done();

                        const { idSubject, SubjectName, IdentifierPublic, UnitAbbreviation } = SubjectUnitIdentifier[0];

                        const subject: IngestSubject = {
                            id: idSubject,
                            name: SubjectName,
                            arkId: IdentifierPublic || '',
                            unit: UnitAbbreviation
                        };

                        const projectsInput = {
                            idSubjects: [idSubject]
                        };
                        const { Project } = await graphQLApi.getIngestionProjectsForSubjects(projectsInput);
                        expect(Project).toBeTruthy();

                        const { idProject, Name } = Project[0];

                        const project: IngestProject = {
                            id: idProject,
                            name: Name
                        };

                        const item: IngestItem = {
                            id: null,
                            name: 'custom item',
                            entireSubject: true
                        };

                        const vocabularyEntriesInput = {
                            eVocabSetIDs: [eVocabularySetID.eCaptureDataDatasetType, eVocabularySetID.eIdentifierIdentifierType, eVocabularySetID.eCaptureDataFileVariantType]
                        };

                        const { VocabularyEntries } = await graphQLApi.getVocabularyEntries(vocabularyEntriesInput);

                        const vocabularyMap = getVocabularyEntryMap(VocabularyEntries);

                        const identifierType = getInitialEntryWithVocabularies(vocabularyMap, eVocabularySetID.eIdentifierIdentifierType) || 0;
                        const variantType = getInitialEntryWithVocabularies(vocabularyMap, eVocabularySetID.eCaptureDataFileVariantType) || 0;
                        const datasetType = getInitialEntryWithVocabularies(vocabularyMap, eVocabularySetID.eCaptureDataDatasetType) || 0;

                        const identifier: IngestIdentifier = {
<<<<<<< HEAD
                            id: assetVersion.idAssetVersion,
                            identifier: 'ark:/65665/p2b-a6ae6ff4-89a5-44b3-9edc-09728f884076',
=======
                            identifier: 'custom-identifier',
>>>>>>> d6eda5a9
                            identifierType
                        };

                        const getContentsInput: GetContentsForAssetVersionsInput = {
                            idAssetVersions: [assetVersion.idAsset]
                        };

                        const { AssetVersionContent } = await graphQLApi.getContentsForAssetVersions(getContentsInput);
                        expect(AssetVersionContent).toBeTruthy();

                        let folderName = 'raw';

                        if (AssetVersionContent) {
                            const [assetVersionContent] = AssetVersionContent;
                            if (assetVersionContent) {
                                folderName = assetVersionContent.folders[0];
                            }
                        }

                        const folder: IngestFolder = {
                            name: folderName,
                            variantType
                        };

                        const cameraSettingUniformInput: AreCameraSettingsUniformInput = {
                            idAssetVersion: assetVersion.idAssetVersion
                        };

                        const { isUniform } = await graphQLApi.areCameraSettingsUniform(cameraSettingUniformInput);

                        const photogrammetry: IngestPhotogrammetry = {
                            idAssetVersion: assetVersion.idAssetVersion,
                            dateCaptured: new Date().toISOString(),
                            datasetType,
                            systemCreated: true,
                            description: 'some description',
                            cameraSettingUniform: isUniform,
                            identifiers: [identifier],
                            folders: [folder],
                            datasetFieldId: null,
                            itemPositionType: null,
                            itemPositionFieldId: null,
                            itemArrangementFieldId: null,
                            focusType: null,
                            lightsourceType: null,
                            backgroundRemovalMethod: null,
                            clusterType: null,
                            clusterGeometryFieldId: null
                        };

                        const ingestDataInput = {
                            subjects: [subject],
                            project,
                            item,
                            photogrammetry: [photogrammetry]
                        };

                        const result = await graphQLApi.ingestData(ingestDataInput, context);
                        expect(result.success).toBe(true);
                        done();
                    }
                }
            }
        });
    });
};

export default ingestDataTest;<|MERGE_RESOLUTION|>--- conflicted
+++ resolved
@@ -122,12 +122,7 @@
                         const datasetType = getInitialEntryWithVocabularies(vocabularyMap, eVocabularySetID.eCaptureDataDatasetType) || 0;
 
                         const identifier: IngestIdentifier = {
-<<<<<<< HEAD
-                            id: assetVersion.idAssetVersion,
                             identifier: 'ark:/65665/p2b-a6ae6ff4-89a5-44b3-9edc-09728f884076',
-=======
-                            identifier: 'custom-identifier',
->>>>>>> d6eda5a9
                             identifierType
                         };
 
