--- conflicted
+++ resolved
@@ -1,879 +1,827 @@
-/* eslint-disable @typescript-eslint/no-explicit-any, @typescript-eslint/explicit-module-boundary-types */
-import * as WF from '../../interface';
-import * as WFP from '../../../workflow/impl/Packrat';
-import { WorkflowJob } from './WorkflowJob';
-import { WorkflowIngestion } from './WorkflowIngestion';
-import { WorkflowUpload } from './WorkflowUpload';
-import * as COOK from '../../../job/impl/Cook';
-import * as LOG from '../../../utils/logger';
-import * as CACHE from '../../../cache';
-import * as COMMON from '@dpo-packrat/common';
-import * as DBAPI from '../../../db';
-import { NameHelpers, ModelHierarchy, UNKNOWN_NAME } from '../../../utils/nameHelpers';
-import { ASL, LocalStore } from '../../../utils/localStore';
-import * as H from '../../../utils/helpers';
-import path from 'path';
-import * as L from 'lodash';
-
-type AssetAndVersionResult = {
-    success: boolean;
-    asset?: DBAPI.Asset | null | undefined;
-    assetVersion?: DBAPI.AssetVersion | null | undefined;
-};
-
-type ComputeModelInfoResult = {
-    exitEarly: boolean;
-    idModel?: number | undefined;
-    idSystemObjectModel?: number | undefined;
-    assetVersionGeometry?: DBAPI.AssetVersion | undefined;
-    assetVersionDiffuse?: DBAPI.AssetVersion | undefined;
-    assetVersionMTL?: DBAPI.AssetVersion | undefined;
-    units?: string | undefined;
-};
-
-type ComputeSceneInfoResult = {
-    exitEarly: boolean;
-    idScene?: number | undefined;
-    idSystemObjectScene?: number | undefined;
-    idModel?: number | undefined;
-    assetSVX?: DBAPI.AssetVersion | undefined;
-    assetVersionGeometry?: DBAPI.AssetVersion | undefined;
-    assetVersionDiffuse?: DBAPI.AssetVersion | undefined;
-    assetVersionMTL?: DBAPI.AssetVersion | undefined;
-    scene?: DBAPI.Scene | undefined;
-    licenseResolver?: DBAPI.LicenseResolver | undefined;
-};
-
-export class WorkflowEngine implements WF.IWorkflowEngine {
-    private workflowMap: Map<number, WF.IWorkflow> = new Map<number, WF.IWorkflow>();
-
-    // HACK: temporarily bypass download generation while development on it wraps up.
-    private tmpSkipGenDownloads: boolean = true;
-
-    async create(workflowParams: WF.WorkflowParameters): Promise<WF.IWorkflow | null> {
-        if (!workflowParams.eWorkflowType) {
-            LOG.error(`WorkflowEngine.create called without workflow type ${JSON.stringify(workflowParams)}`, LOG.LS.eWF);
-            return null;
-        }
-
-        LOG.info(`WorkflowEngine.create workflow [${this.workflowMap.size}] ${COMMON.eVocabularyID[workflowParams.eWorkflowType]}: ${JSON.stringify(workflowParams, H.Helpers.saferStringify)}`, LOG.LS.eWF);
-        const WFC: DBAPI.WorkflowConstellation | null = await this.createDBObjects(workflowParams);
-        if (!WFC)
-            return null;
-
-        const workflow: WF.IWorkflow | null = await this.fetchWorkflowImpl(workflowParams, WFC);
-        if (!workflow) {
-            LOG.error(`WorkflowEngine.create failed to fetch workflow implementation ${COMMON.eVocabularyID[workflowParams.eWorkflowType]}`, LOG.LS.eWF);
-            return null;
-        }
-        if (WFC.workflow)
-            this.workflowMap.set(WFC.workflow.idWorkflow, workflow);
-
-        const startResults: H.IOResults = await workflow.start();
-        if (!startResults) {
-            LOG.error(`WorkflowEngine.create failed to start workflow ${COMMON.eVocabularyID[workflowParams.eWorkflowType]}`, LOG.LS.eWF);
-            return null;
-        }
-        LOG.info(`WorkflowEngine.created workflow [${this.workflowMap.size}]: ${JSON.stringify(workflowParams)}`, LOG.LS.eWF);
-        return workflow;
-    }
-
-    async jobUpdated(idJobRun: number): Promise<boolean> {
-        LOG.info(`WorkflowEngine.jobUpdated: ${idJobRun}`, LOG.LS.eWF);
-
-        const jobRun: DBAPI.JobRun | null = await DBAPI.JobRun.fetch(idJobRun);
-        if (!jobRun)
-            return false;
-        const workflowSteps: DBAPI.WorkflowStep[] | null = await DBAPI.WorkflowStep.fetchFromJobRun(idJobRun);
-        if (!workflowSteps)
-            return false;
-
-        let result: boolean = true;
-        for (const workflowStep of workflowSteps) {
-            const WFC: DBAPI.WorkflowConstellation | null = await DBAPI.WorkflowConstellation.fetch(workflowStep.idWorkflow);
-            if (!WFC || !WFC.workflow) {
-                LOG.error(`WorkflowEngine.jobUpdated (${idJobRun}) skipping orphan workflow step ${JSON.stringify(workflowStep)}`, LOG.LS.eWF);
-                continue;
-            }
-
-            // lookup workflow object and forward "updated" event
-            const workflow: WF.IWorkflow | undefined = this.workflowMap.get(WFC.workflow.idWorkflow);
-            if (!workflow) {
-                LOG.error(`WorkflowEngine.jobUpdated(${idJobRun}) unable to locate workflow ${WFC.workflow.idWorkflow}`, LOG.LS.eWF);
-                continue;
-            }
-
-            const updateRes: WF.WorkflowUpdateResults = await workflow.update(workflowStep, jobRun);
-            if (updateRes.workflowComplete) {
-                this.workflowMap.delete(WFC.workflow.idWorkflow);
-                await this.unsetActiveWorkflowStep(true);
-                LOG.info(`WorkflowEngine.jobUpdated completed workflow [${this.workflowMap.size}]: ${idJobRun}`, LOG.LS.eWF);
-            }
-            result = updateRes.success && result;
-        }
-        return result;
-    }
-
-    async event(eWorkflowEvent: COMMON.eVocabularyID, workflowParams: WF.WorkflowParameters | null): Promise<WF.IWorkflow[] | null> {
-        LOG.info(`WorkflowEngine.event ${COMMON.eVocabularyID[eWorkflowEvent]}`, LOG.LS.eWF);
-        const idVWorkflowEvent: number | undefined = await WorkflowEngine.computeWorkflowIDFromEnum(eWorkflowEvent, COMMON.eVocabularySetID.eWorkflowEvent);
-        if (!idVWorkflowEvent) {
-            LOG.error(`WorkflowEngine.event called with invalid workflow event type ${COMMON.eVocabularyID[eWorkflowEvent]}`, LOG.LS.eWF);
-            return null;
-        }
-
-        switch (eWorkflowEvent) {
-            case COMMON.eVocabularyID.eWorkflowEventIngestionIngestObject: return this.eventIngestionIngestObject(workflowParams);
-            default:
-                LOG.info(`WorkflowEngine.event called with unhandled workflow event type ${COMMON.eVocabularyID[eWorkflowEvent]}`, LOG.LS.eWF);
-                return null;
-        }
-    }
-
-    async generateSceneDownloads(idScene: number, workflowParams: WF.WorkflowParameters): Promise<WF.IWorkflow[] | null> {
-        LOG.info(`WorkflowEngine.generateSceneDownloads working...(idScene:${idScene})`,LOG.LS.eWF);
-        const scene: DBAPI.Scene | null = await DBAPI.Scene.fetch(idScene);
-        if (!scene) {
-            LOG.error(`WorkflowEngine.generateSceneDownloads unable to fetch scene from idScene ${idScene}`, LOG.LS.eWF);
-            return null;
-        }
-
-        const SOScene: DBAPI.SystemObject | null = await scene.fetchSystemObject();
-        if (!SOScene) {
-            LOG.error(`WorkflowEngine.generateSceneDownloads unable to fetch scene system object from scene ${H.Helpers.JSONStringify(scene)}`, LOG.LS.eWF);
-            return null;
-        }
-
-        const CSIR: ComputeSceneInfoResult = await this.computeSceneInfo(idScene, SOScene.idSystemObject);
-        if (CSIR.exitEarly || CSIR.assetVersionGeometry === undefined || CSIR.assetSVX === undefined) {
-            LOG.info(`WorkflowEngine.generateSceneDownloads did not locate a scene with a master model parent ready for download generation for scene ${H.Helpers.JSONStringify(scene)}`, LOG.LS.eWF);
-            return null;
-        }
-        return await this.eventIngestionIngestObjectScene(CSIR, workflowParams, true);
-    }
-
-    private async eventIngestionIngestObject(workflowParams: WF.WorkflowParameters | null): Promise<WF.IWorkflow[] | null> {
-        LOG.info(`WorkflowEngine.eventIngestionIngestObject params=${JSON.stringify(workflowParams)}`, LOG.LS.eWF);
-        if (!workflowParams || !workflowParams.idSystemObject)
-            return null;
-
-        const modelTransformUpdated: boolean = workflowParams.parameters?.modelTransformUpdated !== undefined
-            ? workflowParams.parameters.modelTransformUpdated : false;
-        const assetsIngested: boolean = workflowParams.parameters?.assetsIngested !== undefined
-            ?  workflowParams.parameters.assetsIngested : false;
-        // LOG.info(`WorkflowEngine.eventIngestionIngestObject modelTransformUpdated=${modelTransformUpdated}, assetsIngested=${assetsIngested}`, LOG.LS.eWF);
-
-        let CMIR: ComputeModelInfoResult | undefined = undefined;
-        let CSIR: ComputeSceneInfoResult | undefined = undefined;
-
-        const systemObjectHandled: Set<number> = new Set<number>();
-        for (const idSystemObject of workflowParams.idSystemObject) {
-            const { success, asset, assetVersion } = await this.computeAssetAndVersion(idSystemObject);
-            // LOG.info(`WorkflowEngine.eventIngestionIngestObject computeAssetAndVersion ${JSON.stringify({ success, asset, assetVersion }, H.Helpers.saferStringify)}`, LOG.LS.eWF);
-            if (!success || !asset || !assetVersion || !asset.idSystemObject)
-                continue;
-
-            // skip processing asset-owning parent objects multiple times
-            if (systemObjectHandled.has(asset.idSystemObject))
-                continue;
-            else
-                systemObjectHandled.add(asset.idSystemObject);
-
-            const oID: DBAPI.ObjectIDAndType | undefined = await CACHE.SystemObjectCache.getObjectFromSystem(asset.idSystemObject);
-            if (!oID) {
-                LOG.error(`WorkflowEngine.eventIngestionIngestObject unable to compute system object owner of ${JSON.stringify(asset, H.Helpers.saferStringify)}`, LOG.LS.eWF);
-                continue;
-            }
-
-            // for now, we only have special rules for ingestion of asset versions owned by models and scenes:
-            switch (oID.eObjectType) {
-                case COMMON.eSystemObjectType.eModel:
-                    if (!CMIR) { // lookup model info, if we haven't already
-                        CMIR = await this.computeModelInfo(oID.idObject, asset.idSystemObject);
-                        if (CMIR.exitEarly || CMIR.assetVersionGeometry === undefined) {
-                            LOG.info(`WorkflowEngine.eventIngestionIngestObject skipping model ${JSON.stringify(oID)}`, LOG.LS.eWF);
-                            CMIR = undefined;
-                            continue;
-                        }
-                    } else if (CMIR.idModel !== oID.idObject) { // make sure we're processing the same model
-                        LOG.error(`WorkflowEngine.eventIngestionIngestObject encountered multiple models ([${CMIR.idModel}, ${oID.idObject}])`, LOG.LS.eWF);
-                        continue;
-                    }
-                    break;
-
-                case COMMON.eSystemObjectType.eScene:
-                    if (modelTransformUpdated) { // only progress through scene ingestion workflows if our model transform was updated
-                        if (!CSIR) {
-                            CSIR = await this.computeSceneInfo(oID.idObject, asset.idSystemObject);
-                            if (CSIR.exitEarly || CSIR.assetVersionGeometry === undefined || CSIR.assetSVX === undefined) {
-                                LOG.info(`WorkflowEngine.eventIngestionIngestObject skipping scene ${JSON.stringify(oID)}`, LOG.LS.eWF);
-                                CSIR = undefined;
-                                continue;
-                            }
-                        } else if (CSIR.idScene !== oID.idObject) {
-                            LOG.error(`WorkflowEngine.eventIngestionIngestObject encountered multiple scenes ([${CSIR.idScene}, ${oID.idObject}])`, LOG.LS.eWF);
-                            continue;
-                        }
-
-                        if (CSIR.scene !== undefined && !CSIR.scene.PosedAndQCd) { // we have scene info, and that scene has not been posed and QCd
-                            LOG.info(`WorkflowEngine.eventIngestionIngestObject skipping scene ${JSON.stringify(oID)} which has not been PosedAndQCd`, LOG.LS.eWF);
-                            CSIR = undefined;
-                            continue;
-                        }
-
-                        if (!DBAPI.LicenseAllowsDownloadGeneration(CSIR.licenseResolver?.License?.RestrictLevel)) { // we don't have a license resolver, or that license does not allow download generation
-                            LOG.info(`WorkflowEngine.eventIngestionIngestObject skipping scene ${JSON.stringify(oID)} which does not have the needed license for download generation`, LOG.LS.eWF);
-                            CSIR = undefined;
-                            continue;
-                        }
-                    }
-                    break;
-            }
-        }
-
-        let workflows: WF.IWorkflow[] = [];
-        if (CMIR)
-            workflows = workflows.concat(await this.eventIngestionIngestObjectModel(CMIR, workflowParams, assetsIngested) ?? []);
-        if (CSIR) {
-            workflows = workflows.concat(await this.eventIngestionIngestObjectScene(CSIR, workflowParams, assetsIngested) ?? []);
-        }
-        return workflows.length > 0 ? workflows : null;
-    }
-
-    private async eventIngestionIngestObjectModel(CMIR: ComputeModelInfoResult, workflowParams: WF.WorkflowParameters, assetsIngested: boolean, generateDownloads: boolean = true): Promise<WF.IWorkflow[] | null> {
-        if (!assetsIngested) {
-            LOG.info(`WorkflowEngine.eventIngestionIngestObjectModel skipping post-ingest workflows as no assets were updated for ${JSON.stringify(CMIR, H.Helpers.saferStringify)}`, LOG.LS.eWF);
-            return null;
-        }
-
-        if (CMIR.assetVersionGeometry === undefined) {
-            LOG.error(`WorkflowEngine.eventIngestionIngestObjectModel unable to compute geometry and/or diffuse texture from model ${CMIR.idModel}`, LOG.LS.eWF);
-            return null;
-        }
-
-        const eModelType: COMMON.eVocabularyID | undefined = await CACHE.VocabularyCache.mapModelFileByExtensionID(CMIR.assetVersionGeometry.FileName);
-        switch (eModelType) {
-            // Allowable types!
-            case COMMON.eVocabularyID.eModelFileTypestl:
-            case COMMON.eVocabularyID.eModelFileTypeply:
-            case COMMON.eVocabularyID.eModelFileTypeobj:
-            case COMMON.eVocabularyID.eModelFileTypefbx:
-            case COMMON.eVocabularyID.eModelFileTypewrl:
-            case COMMON.eVocabularyID.eModelFileTypex3d:
-            case COMMON.eVocabularyID.eModelFileTypedae:
-                break;
-
-            // All others will not result in scene or download generation
-            default:
-                LOG.info(`WorkflowEngine.eventIngestionIngestObjectModel skipping unsupported model type ${eModelType ? COMMON.eVocabularyID[eModelType] : 'unknown'} for ${JSON.stringify(CMIR.assetVersionGeometry, H.Helpers.saferStringify)}`, LOG.LS.eWF);
-                return null;
-        }
-
-        const SOGeometry: DBAPI.SystemObject| null = await CMIR.assetVersionGeometry.fetchSystemObject();
-        if (!SOGeometry) {
-            LOG.error(`WorkflowEngine.eventIngestionIngestObjectModel unable to compute geometry file systemobject from ${JSON.stringify(CMIR.assetVersionGeometry, H.Helpers.saferStringify)}`, LOG.LS.eWF);
-            return null;
-        }
-        const idSystemObject: number[] = [SOGeometry.idSystemObject];
-
-        const SODiffuse: DBAPI.SystemObject| null = CMIR.assetVersionDiffuse ? await CMIR.assetVersionDiffuse.fetchSystemObject() : null;
-        if (SODiffuse)
-            idSystemObject.push(SODiffuse.idSystemObject);
-
-        const SOMTL: DBAPI.SystemObject| null = CMIR.assetVersionMTL ? await CMIR.assetVersionMTL.fetchSystemObject() : null;
-        if (SOMTL)
-            idSystemObject.push(SOMTL.idSystemObject);
-
-        const workflows: WF.IWorkflow[] = [];
-        const { sceneBaseName, modelBaseName } = await WorkflowEngine.computeSceneAndModelBaseNames(CMIR.idModel, CMIR.assetVersionGeometry.FileName);
-
-        // initiate WorkflowJob for cook si-voyager-scene
-        if (CMIR.units !== undefined) {
-            const parameterHelper: COOK.JobCookSIVoyagerSceneParameterHelper | null = await COOK.JobCookSIVoyagerSceneParameterHelper.compute(CMIR.idModel);
-            if (parameterHelper) {
-                if (workflowParams.parameters.skipSceneGenerate) {
-                    LOG.info(`WorkflowEngine.eventIngestionIngestObjectModel skipping si-voyager-scene per user instruction idSO ${workflowParams.idSystemObject}`, LOG.LS.eWF);
-                } else {
-                    const jobParamSIVoyagerScene: WFP.WorkflowJobParameters =
-                        new WFP.WorkflowJobParameters(COMMON.eVocabularyID.eJobJobTypeCookSIVoyagerScene,
-                            new COOK.JobCookSIVoyagerSceneParameters(parameterHelper, CMIR.assetVersionGeometry.FileName, CMIR.units,
-                            CMIR.assetVersionDiffuse?.FileName, sceneBaseName + '.svx.json', undefined, sceneBaseName));
-
-                    const wfParamSIVoyagerScene: WF.WorkflowParameters = {
-                        eWorkflowType: COMMON.eVocabularyID.eWorkflowTypeCookJob,
-                        idSystemObject,
-                        idProject: workflowParams.idProject,
-                        idUserInitiator: workflowParams.idUserInitiator,
-                        parameters: jobParamSIVoyagerScene,
-                    };
-                    const wfSIVoyagerScene: WF.IWorkflow | null = await this.create(wfParamSIVoyagerScene);
-                    if (wfSIVoyagerScene)
-                        workflows.push(wfSIVoyagerScene);
-                    else
-                        LOG.error(`WorkflowEngine.eventIngestionIngestObjectModel unable to create Cook si-voyager-scene workflow: ${JSON.stringify(wfParamSIVoyagerScene)}`, LOG.LS.eWF);
-                }
-            } else
-                LOG.error(`WorkflowEngine.eventIngestionIngestObjectModel unable to compute parameter info needed by Cook si-voyager-scene workflow from model: ${CMIR.idModel}`, LOG.LS.eWF);
-        } else
-            LOG.info(`WorkflowEngine.eventIngestionIngestObjectModel skipping si-voyager-scene for master model with unsupported units ${JSON.stringify(CMIR, H.Helpers.saferStringify)}`, LOG.LS.eWF);
-
-<<<<<<< HEAD
-        // HACK: skip generate downloads while other issues are resolved with it
-        if(this.tmpSkipGenDownloads===false) {
-=======
-        // do we want to generate downloads for this ingestion
-        if(generateDownloads===true) {
-
->>>>>>> 3fdb1a03
-            // does this ingested model have a scene child?  If so, initiate WorkflowJob for cook si-generate-downloads
-            const SODerived: DBAPI.SystemObject[] | null = CMIR.idSystemObjectModel ? await DBAPI.SystemObject.fetchDerivedFromXref(CMIR.idSystemObjectModel) : null;
-            if (!SODerived)
-                return workflows.length > 0 ? workflows : null;
-<<<<<<< HEAD
-
-            for (const SO of SODerived) {
-                if (SO.idScene) {
-                    // locate the scene file asset attached to this system object
-                    const sceneAssetVersions: DBAPI.AssetVersion[] | null = await DBAPI.AssetVersion.fetchFromSystemObject(SO.idSystemObject);
-                    if (!sceneAssetVersions) {
-                        LOG.error(`WorkflowEngine.eventIngestionIngestObjectModel unable to fetch scene's assets from ${JSON.stringify(SO, H.Helpers.saferStringify)}`, LOG.LS.eWF);
-                        continue;
-                    }
-
-                    let sceneAssetVersion: DBAPI.AssetVersion | null = null;
-                    for (const AV of sceneAssetVersions) {
-                        if (AV.FileName.toLowerCase().endsWith('.svx.json')) {
-                            sceneAssetVersion = AV;
-                            break;
-                        }
-                    }
-
-=======
-
-            LOG.info(`WorkflowEngine.eventIngestionIngestObjectModel generating downloads: ${H.Helpers.JSONStringify(CMIR)}`,LOG.LS.eWF);
-
-            for (const SO of SODerived) {
-                if (SO.idScene) {
-                    // locate the scene file asset attached to this system object
-                    const sceneAssetVersions: DBAPI.AssetVersion[] | null = await DBAPI.AssetVersion.fetchFromSystemObject(SO.idSystemObject);
-                    if (!sceneAssetVersions) {
-                        LOG.error(`WorkflowEngine.eventIngestionIngestObjectModel unable to fetch scene's assets from ${JSON.stringify(SO, H.Helpers.saferStringify)}`, LOG.LS.eWF);
-                        continue;
-                    }
-
-                    let sceneAssetVersion: DBAPI.AssetVersion | null = null;
-                    for (const AV of sceneAssetVersions) {
-                        if (AV.FileName.toLowerCase().endsWith('.svx.json')) {
-                            sceneAssetVersion = AV;
-                            break;
-                        }
-                    }
-
->>>>>>> 3fdb1a03
-                    if (!sceneAssetVersion) {
-                        LOG.error(`WorkflowEngine.eventIngestionIngestObjectModel unable to find scene .svx.json's asset version from ${JSON.stringify(SO, H.Helpers.saferStringify)}`, LOG.LS.eWF);
-                        continue;
-                    }
-<<<<<<< HEAD
-
-                    const idSystemObjectClone: number[] = L.clone(idSystemObject);
-                    const SOSceneAsset: DBAPI.SystemObject | null = sceneAssetVersion ? await sceneAssetVersion.fetchSystemObject() : null;
-                    if (SOSceneAsset)
-                        idSystemObjectClone.push(SOSceneAsset.idSystemObject);
-
-=======
-
-                    const idSystemObjectClone: number[] = L.clone(idSystemObject);
-                    const SOSceneAsset: DBAPI.SystemObject | null = sceneAssetVersion ? await sceneAssetVersion.fetchSystemObject() : null;
-                    if (SOSceneAsset)
-                        idSystemObjectClone.push(SOSceneAsset.idSystemObject);
-
->>>>>>> 3fdb1a03
-                    const jobParamSIGenerateDownloads: WFP.WorkflowJobParameters =
-                        new WFP.WorkflowJobParameters(COMMON.eVocabularyID.eJobJobTypeCookSIGenerateDownloads,
-                            new COOK.JobCookSIGenerateDownloadsParameters(SO.idScene, CMIR.idModel, CMIR.assetVersionGeometry.FileName,
-                                sceneAssetVersion.FileName, CMIR.assetVersionDiffuse?.FileName, CMIR.assetVersionMTL?.FileName, modelBaseName));
-
-                    const wfParamSIGenerateDownloads: WF.WorkflowParameters = {
-                        eWorkflowType: COMMON.eVocabularyID.eWorkflowTypeCookJob,
-                        idSystemObject: idSystemObjectClone,
-                        idProject: workflowParams.idProject,
-                        idUserInitiator: workflowParams.idUserInitiator,
-                        parameters: jobParamSIGenerateDownloads,
-                    };
-
-<<<<<<< HEAD
-=======
-                    // LOG.info(`WorkflowEngine.eventIngestionIngestObjectScene. generating downloads...\n${H.Helpers.JSONStringify(wfParamSIGenerateDownloads)}`,LOG.LS.eWF);
-
->>>>>>> 3fdb1a03
-                    const wfSIGenerateDownloads: WF.IWorkflow | null = await this.create(wfParamSIGenerateDownloads);
-                    if (wfSIGenerateDownloads)
-                        workflows.push(wfSIGenerateDownloads);
-                    else
-                        LOG.error(`WorkflowEngine.eventIngestionUploadAssetVersion unable to create Cook si-voyager-scene workflow: ${JSON.stringify(wfParamSIGenerateDownloads)}`, LOG.LS.eWF);
-                }
-            }
-        } else
-            LOG.info('WorkflowEngine.eventIngestionUploadAssetVersion skipping generating downloads',LOG.LS.eWF);
-
-        return workflows.length > 0 ? workflows : null;
-    }
-
-    private async eventIngestionIngestObjectScene(CSIR: ComputeSceneInfoResult, workflowParams: WF.WorkflowParameters, assetsIngested: boolean, generateDownloads: boolean = true): Promise<WF.IWorkflow[] | null> {
-        if (!assetsIngested) {
-            LOG.info(`WorkflowEngine.eventIngestionIngestObjectScene skipping post-ingest workflows as no assets were updated for ${JSON.stringify(CSIR, H.Helpers.saferStringify)}`, LOG.LS.eWF);
-            return null;
-        }
-
-        if (CSIR.assetVersionGeometry === undefined || CSIR.assetSVX === undefined) {
-            LOG.error(`WorkflowEngine.eventIngestionIngestObjectScene unable to compute geometry and/or scene asset version from scene ${CSIR.idScene}`, LOG.LS.eWF);
-            return null;
-        }
-
-        const SOGeometry: DBAPI.SystemObject| null = await CSIR.assetVersionGeometry.fetchSystemObject();
-        if (!SOGeometry) {
-            LOG.error(`WorkflowEngine.eventIngestionIngestObjectScene unable to compute geometry file systemobject from ${JSON.stringify(CSIR.assetVersionGeometry, H.Helpers.saferStringify)}`, LOG.LS.eWF);
-            return null;
-        }
-        const idSystemObject: number[] = [SOGeometry.idSystemObject];
-
-        const SOSVX: DBAPI.SystemObject| null = CSIR.assetSVX ? await CSIR.assetSVX.fetchSystemObject() : null;
-        if (!SOSVX) {
-            LOG.error(`WorkflowEngine.eventIngestionIngestObjectScene unable to compute scene file systemobject from ${JSON.stringify(CSIR.assetSVX, H.Helpers.saferStringify)}`, LOG.LS.eWF);
-            return null;
-        }
-        idSystemObject.push(SOSVX.idSystemObject);
-
-        const SODiffuse: DBAPI.SystemObject| null = CSIR.assetVersionDiffuse ? await CSIR.assetVersionDiffuse.fetchSystemObject() : null;
-        if (SODiffuse)
-            idSystemObject.push(SODiffuse.idSystemObject);
-
-        const SOMTL: DBAPI.SystemObject| null = CSIR.assetVersionMTL ? await CSIR.assetVersionMTL.fetchSystemObject() : null;
-        if (SOMTL)
-            idSystemObject.push(SOMTL.idSystemObject);
-
-<<<<<<< HEAD
-        // HACK: skip generate downloads while other issues are resolved with it
-        if(this.tmpSkipGenDownloads===false) {
-            // initiate WorkflowJob for cook si-generate-download
-            const { modelBaseName } = await WorkflowEngine.computeSceneAndModelBaseNames(CSIR.idModel, CSIR.assetVersionGeometry.FileName);
-            const jobParamSIGenerateDownloads: WFP.WorkflowJobParameters =
-                new WFP.WorkflowJobParameters(COMMON.eVocabularyID.eJobJobTypeCookSIGenerateDownloads,
-                    new COOK.JobCookSIGenerateDownloadsParameters(CSIR.idScene, CSIR.idModel, CSIR.assetVersionGeometry.FileName,
-                        CSIR.assetSVX.FileName, CSIR.assetVersionDiffuse?.FileName, CSIR.assetVersionMTL?.FileName, modelBaseName));
-=======
-        // do we want to generate downloads for this scene
-        // TODO: currently always true. needs to be fed upstream from business logic
-        if(generateDownloads===true) {
-
-            // initiate WorkflowJob for cook si-generate-download
-            const { sceneBaseName } = await WorkflowEngine.computeSceneAndModelBaseNames(CSIR.idModel, CSIR.assetVersionGeometry.FileName);
-
-            // make sure we have our basic parameters
-            if(!CSIR.idModel || !CSIR.idScene) {
-                LOG.error(`WorkflowEngine.eventIngestionIngestObjectScene cannot find idModel(${CSIR.idModel}) or idScene(${CSIR.idScene})`, LOG.LS.eWF);
-                return null;
-            }
-
-            // get our scene parameters
-            const parameterHelper: COOK.JobCookSIVoyagerSceneParameterHelper | null = await COOK.JobCookSIVoyagerSceneParameterHelper.compute(CSIR.idModel);
-            if(parameterHelper==null) {
-                LOG.error(`WorkflowEngine.eventIngestionIngestObjectScene cannot find model/scene ids\n(CSIR:${JSON.stringify(CSIR, H.Helpers.saferStringify)})`, LOG.LS.eWF);
-                return null;
-            }
-
-            const jobParamSIGenerateDownloads: WFP.WorkflowJobParameters =
-                new WFP.WorkflowJobParameters(COMMON.eVocabularyID.eJobJobTypeCookSIGenerateDownloads,
-                    new COOK.JobCookSIGenerateDownloadsParameters(CSIR.idScene, CSIR.idModel, CSIR.assetVersionGeometry.FileName,
-                        CSIR.assetSVX.FileName, CSIR.assetVersionDiffuse?.FileName, CSIR.assetVersionMTL?.FileName, sceneBaseName, undefined, undefined, parameterHelper ));
->>>>>>> 3fdb1a03
-
-            const wfParamSIGenerateDownloads: WF.WorkflowParameters = {
-                eWorkflowType: COMMON.eVocabularyID.eWorkflowTypeCookJob,
-                idSystemObject,
-                idProject: workflowParams.idProject,
-                idUserInitiator: workflowParams.idUserInitiator,
-                parameters: jobParamSIGenerateDownloads,
-            };
-
-<<<<<<< HEAD
-=======
-            LOG.info(`WorkflowEngine.eventIngestionIngestObjectScene. generating downloads...\n${H.Helpers.JSONStringify(wfParamSIGenerateDownloads)}`,LOG.LS.eWF);
-
->>>>>>> 3fdb1a03
-            const workflow: WF.IWorkflow | null = await this.create(wfParamSIGenerateDownloads);
-            if (workflow)
-                return [workflow];
-            LOG.error(`WorkflowEngine.eventIngestionIngestObjectScene unable to create Cook si-generate-downloads workflow: ${JSON.stringify(wfParamSIGenerateDownloads)}`, LOG.LS.eWF);
-        } else
-            LOG.info('WorkflowEngine.eventIngestionUploadAssetVersion skipping generating downloads',LOG.LS.eWF);
-
-        return null;
-    }
-
-    private static async computeSceneAndModelBaseNames(idModel: number | undefined, defaultFileName: string): Promise<{ sceneBaseName: string, modelBaseName: string}> {
-        let modelSource: DBAPI.Model | null = null;
-        if (idModel) {
-            modelSource = await DBAPI.Model.fetch(idModel);
-            if (!modelSource)
-                LOG.error(`WorkflowEngine.computeSceneAndModelBaseNames unable to compute Model from idModel ${idModel}`, LOG.LS.eWF);
-        }
-
-        let sceneBaseName: string | null = null;
-        if (modelSource) {
-            const MH: ModelHierarchy | null = await NameHelpers.computeModelHierarchy(modelSource);
-            if (MH) {
-                sceneBaseName = NameHelpers.sceneDisplayName('', [MH]); // '' means we don't have a subtitle provided by the user
-                if (sceneBaseName === UNKNOWN_NAME)
-                    sceneBaseName = null;
-            } else
-                LOG.error(`WorkflowEngine.eventIngestionIngestObjectModel unable to load model hierarchy from Model ${H.Helpers.JSONStringify(modelSource)}`, LOG.LS.eWF);
-        }
-
-        if (!sceneBaseName)
-            sceneBaseName = path.parse(defaultFileName).name;
-        sceneBaseName = NameHelpers.sanitizeFileName(sceneBaseName);
-
-        const modelBaseName: string = modelSource ? NameHelpers.sanitizeFileName(modelSource.Name) : sceneBaseName;
-        return { modelBaseName, sceneBaseName };
-    }
-
-    static async computeWorkflowIDFromEnum(eVocabEnum: COMMON.eVocabularyID, eVocabSetEnum: COMMON.eVocabularySetID): Promise<number | undefined> {
-        const idVocab: number | undefined = await CACHE.VocabularyCache.vocabularyEnumToId(eVocabEnum);
-        if (!idVocab) {
-            LOG.error(`WorkflowEngine.computeWorkflowTypeFromEnum called with invalid workflow type ${COMMON.eVocabularyID[eVocabEnum]}`, LOG.LS.eWF);
-            return undefined;
-        }
-        if (!await CACHE.VocabularyCache.isVocabularyInSet(eVocabEnum, eVocabSetEnum)) {
-            LOG.error(`WorkflowEngine.computeWorkflowTypeFromEnum called with non-workflow type vocabulary ${COMMON.eVocabularyID[eVocabEnum]}`, LOG.LS.eWF);
-            return undefined;
-        }
-        return idVocab;
-    }
-
-    static async computeWorkflowEnumFromID(idVocab: number, eVocabSetEnum: COMMON.eVocabularySetID): Promise<COMMON.eVocabularyID | undefined> {
-        const eVocabEnum: COMMON.eVocabularyID | undefined = await CACHE.VocabularyCache.vocabularyIdToEnum(idVocab);
-        if (!eVocabEnum) {
-            LOG.error(`WorkflowEngine.computeWorkflowTypeEnumFromID called with invalid workflow type ${idVocab}`, LOG.LS.eWF);
-            return undefined;
-        }
-        if (!await CACHE.VocabularyCache.isVocabularyInSet(eVocabEnum, eVocabSetEnum)) {
-            LOG.error(`WorkflowEngine.computeWorkflowTypeEnumFromID called with non-workflow type vocabulary ${COMMON.eVocabularyID[eVocabEnum]}`, LOG.LS.eWF);
-            return undefined;
-        }
-        return eVocabEnum;
-    }
-
-    private async createDBObjects(workflowParams: WF.WorkflowParameters): Promise<DBAPI.WorkflowConstellation | null> {
-        const WFC: DBAPI.WorkflowConstellation = new DBAPI.WorkflowConstellation();
-        // *****************************************************
-        // Workflow
-        if (!workflowParams.eWorkflowType)
-            return null;
-        const idVWorkflowType: number | undefined = await WorkflowEngine.computeWorkflowIDFromEnum(workflowParams.eWorkflowType, COMMON.eVocabularySetID.eWorkflowType);
-        if (!idVWorkflowType)
-            return null;
-        const dtNow: Date = new Date();
-
-        WFC.workflowSet = await WorkflowEngine.getActiveWorkflowSet();
-
-        WFC.workflow = new DBAPI.Workflow({
-            idVWorkflowType,
-            idProject: workflowParams.idProject ?? null,
-            idUserInitiator: workflowParams.idUserInitiator ?? null,
-            DateInitiated: dtNow,
-            DateUpdated: dtNow,
-            Parameters: workflowParams.parameters ? JSON.stringify(workflowParams.parameters, H.Helpers.saferStringify) : null,
-            idWorkflowSet: WFC.workflowSet ? WFC.workflowSet.idWorkflowSet : null,
-            idWorkflow: 0
-        });
-        if (!await WFC.workflow.create())
-            return null;
-
-        // *****************************************************
-        // WorkflowStep for initiation
-        const idVWorkflowStepType: number | undefined = await CACHE.VocabularyCache.vocabularyEnumToId(COMMON.eVocabularyID.eWorkflowStepTypeStart);
-        if (!idVWorkflowStepType) {
-            LOG.error(`WorkflowEngine.create called with invalid workflow type ${COMMON.eVocabularyID[workflowParams.eWorkflowType]}`, LOG.LS.eWF);
-            return null;
-        }
-
-        const workflowStep: DBAPI.WorkflowStep = new DBAPI.WorkflowStep({
-            idWorkflow: WFC.workflow.idWorkflow,
-            idJobRun: null,
-            idUserOwner: workflowParams.idUserInitiator ?? null,
-            idVWorkflowStepType,
-            State: COMMON.eWorkflowJobRunStatus.eCreated,
-            DateCreated: dtNow,
-            DateCompleted: dtNow,
-            idWorkflowStep: 0
-        });
-        if (!await workflowStep.create())
-            return null;
-        WFC.workflowStep = [];
-        WFC.workflowStep.push(workflowStep);
-
-        await this.setActiveWorkflowStep(workflowStep);
-
-        // *****************************************************
-        // WorkflowStepSystemObjectXref for linked system objects
-        let workflowStepXref: DBAPI.WorkflowStepSystemObjectXref[] | null = null;
-        if (workflowParams.idSystemObject) {
-            workflowStepXref = [];
-            for (const idSystemObject of workflowParams.idSystemObject) {
-                const workflowStepSystemObjectXref: DBAPI.WorkflowStepSystemObjectXref = new DBAPI.WorkflowStepSystemObjectXref({
-                    idWorkflowStep: workflowStep.idWorkflowStep,
-                    idSystemObject,
-                    Input: true,
-                    idWorkflowStepSystemObjectXref: 0
-                });
-                if (await workflowStepSystemObjectXref.create())
-                    workflowStepXref.push(workflowStepSystemObjectXref);
-            }
-        }
-        WFC.workflowStepXref = workflowStepXref;
-        return WFC;
-    }
-
-    private async fetchWorkflowImpl(workflowParams: WF.WorkflowParameters, WFC: DBAPI.WorkflowConstellation): Promise<WF.IWorkflow | null> {
-        switch (workflowParams.eWorkflowType) {
-            case COMMON.eVocabularyID.eWorkflowTypeCookJob: return await WorkflowJob.constructWorkflow(workflowParams, WFC);
-            case COMMON.eVocabularyID.eWorkflowTypeIngestion: return await WorkflowIngestion.constructWorkflow(workflowParams, WFC);
-            case COMMON.eVocabularyID.eWorkflowTypeUpload: return await WorkflowUpload.constructWorkflow(workflowParams, WFC);
-        }
-        return null;
-    }
-
-    private async computeAssetAndVersion(idSystemObject: number): Promise<AssetAndVersionResult> {
-        const oID: DBAPI.ObjectIDAndType | undefined = await CACHE.SystemObjectCache.getObjectFromSystem(idSystemObject);
-        if (!oID) {
-            LOG.error(`WorkflowEngine.computeAssetAndVersion skipping invalid idSystemObject ${idSystemObject}`, LOG.LS.eWF);
-            return { success: false };
-        }
-
-        if (oID.eObjectType != COMMON.eSystemObjectType.eAssetVersion) {
-            LOG.error(`WorkflowEngine.computeAssetAndVersion skipping invalid object ${JSON.stringify(oID)}`, LOG.LS.eWF);
-            return { success: false };
-        }
-
-        // load asset version
-        const assetVersion: DBAPI.AssetVersion | null = await DBAPI.AssetVersion.fetch(oID.idObject);
-        if (!assetVersion)  {
-            LOG.error(`WorkflowEngine.computeAssetAndVersion skipping invalid object ${JSON.stringify(oID)}`, LOG.LS.eWF);
-            return { success: false };
-        }
-
-        // load asset
-        const asset: DBAPI.Asset | null = await DBAPI.Asset.fetch(assetVersion.idAsset);
-        if (!asset) {
-            LOG.error(`WorkflowEngine.computeAssetAndVersion unable to load asset from idAsset ${assetVersion.idAsset}`, LOG.LS.eWF);
-            return { success: false };
-        }
-        return { success: true, asset, assetVersion };
-    }
-
-    private async computeModelInfo(idModel: number, idSystemObjectModel: number): Promise<ComputeModelInfoResult> {
-        const vMaster: DBAPI.Vocabulary | undefined = await CACHE.VocabularyCache.vocabularyByEnum(COMMON.eVocabularyID.eModelPurposeMaster);
-        const vDiffuse: DBAPI.Vocabulary | undefined = await CACHE.VocabularyCache.vocabularyByEnum(COMMON.eVocabularyID.eModelMaterialChannelMaterialTypeDiffuse);
-        if (!vMaster || !vDiffuse) {
-            LOG.error('WorkflowEngine.computeModelInfo unable to compute model vocabulary', LOG.LS.eWF);
-            return { exitEarly: true };
-        }
-
-        // lookup model constellation
-        const modelConstellation: DBAPI.ModelConstellation | null = await DBAPI.ModelConstellation.fetch(idModel);
-        if (!modelConstellation || !modelConstellation.Model || !modelConstellation.ModelAssets) {
-            LOG.error(`WorkflowEngine.computeModelInfo unable to compute model from ${JSON.stringify(idModel)}`, LOG.LS.eWF);
-            return { exitEarly: true };
-        }
-
-        // If this is not a master model, skip post-ingestion workflow
-        if (modelConstellation.Model.idVPurpose != vMaster.idVocabulary) {
-            LOG.info(`WorkflowEngine.computeModelInfo skipping non-master model ${JSON.stringify(modelConstellation.Model, H.Helpers.saferStringify)}`, LOG.LS.eWF);
-            return { exitEarly: true };
-        }
-
-        // lookup the model geometry file and the diffuse color texture map:
-        let idAssetDiffuse: number | null | undefined = undefined;
-        let assetVersionGeometry: DBAPI.AssetVersion | undefined = undefined;
-        let assetVersionDiffuse: DBAPI.AssetVersion | undefined = undefined;
-        let assetVersionDiffuseBackup: DBAPI.AssetVersion | undefined = undefined;
-        let assetVersionMTL: DBAPI.AssetVersion | undefined = undefined;
-        if (modelConstellation.ModelMaterialChannels) {
-            for (const MMC of modelConstellation.ModelMaterialChannels) {
-                // Skip everything but diffuse channel
-                if (MMC.idVMaterialType != vDiffuse.idVocabulary)
-                    continue;
-                if (idAssetDiffuse !== undefined) {
-                    LOG.error(`WorkflowEngine.computeModelInfo encountered multiple diffuse channels in model ${modelConstellation.Model.idModel}`, LOG.LS.eWF);
-                    break;
-                }
-
-                if (MMC.UVMapEmbedded) // stored in geometry file
-                    idAssetDiffuse = null;
-                else if (MMC.idModelMaterialUVMap) { // stored in map ... now find it!
-                    if (modelConstellation.ModelMaterialUVMaps) {
-                        for (const MMUV of modelConstellation.ModelMaterialUVMaps) {
-                            if (MMUV.idModelMaterialUVMap == MMC.idModelMaterialUVMap) {
-                                idAssetDiffuse = MMUV.idAsset;
-                                break;
-                            }
-                        }
-                    }
-                    if (!idAssetDiffuse) {
-                        LOG.error(`WorkflowEngine.computeModelInfo could not find expected diffuse channel in UV Map ${MMC.idModelMaterial}`, LOG.LS.eWF);
-                        continue;
-                    }
-                }
-            }
-        }
-
-        let UVMapFileCount: number = 0;
-        for (const modelAsset of modelConstellation.ModelAssets) {
-            if (idAssetDiffuse === modelAsset.Asset.idAsset)
-                assetVersionDiffuse = modelAsset.AssetVersion;
-
-            const eAssetType: COMMON.eVocabularyID | undefined = await modelAsset.Asset.assetType();
-            switch (eAssetType) {
-                case COMMON.eVocabularyID.eAssetAssetTypeModel:
-                case COMMON.eVocabularyID.eAssetAssetTypeModelGeometryFile:
-                    if (!assetVersionGeometry)
-                        assetVersionGeometry = modelAsset.AssetVersion;
-                    else {
-                        LOG.error(`WorkflowEngine.computeModelInfo encountered multiple geometry files for model ${JSON.stringify(modelConstellation.Model)}`, LOG.LS.eWF);
-                        continue;
-                    }
-                    break;
-                case COMMON.eVocabularyID.eAssetAssetTypeModelUVMapFile:
-                    UVMapFileCount++;
-                    assetVersionDiffuseBackup = modelAsset.AssetVersion;
-                    break;
-            }
-
-            if (!assetVersionMTL && path.extname(modelAsset.AssetName.toLowerCase()) === '.mtl')
-                assetVersionMTL = modelAsset.AssetVersion;
-        }
-
-        if (!assetVersionDiffuse &&                             // if we don't have a diffuse texture, and
-            !assetVersionMTL &&                                 // we don't have a MTL file, and
-            UVMapFileCount === 1)                               // we have only one UV Map
-            assetVersionDiffuse = assetVersionDiffuseBackup;    // use our "backup" notion of diffuse texture
-
-        const units: string | undefined = await COOK.JobCookSIVoyagerScene.convertModelUnitsVocabToCookUnits(modelConstellation.Model.idVUnits);
-        const retValue = { exitEarly: false, idModel, idSystemObjectModel, assetVersionGeometry, assetVersionDiffuse, assetVersionMTL, units };
-        LOG.info(`WorkflowEngine.computeModelInfo returning ${JSON.stringify(retValue, H.Helpers.saferStringify)}`, LOG.LS.eWF);
-        return retValue;
-    }
-
-    private async computeSceneInfo(idScene: number, idSystemObjectScene: number): Promise<ComputeSceneInfoResult> {
-        const vAssetType: DBAPI.Vocabulary | undefined = await CACHE.VocabularyCache.vocabularyByEnum(COMMON.eVocabularyID.eAssetAssetTypeScene);
-        if (!vAssetType) {
-            LOG.error('WorkflowEngine.computeSceneInfo unable to compute scene asset type', LOG.LS.eWF);
-            return { exitEarly: true };
-        }
-
-        // lookup scene constellation
-        const sceneConstellation: DBAPI.SceneConstellation | null = await DBAPI.SceneConstellation.fetchFromScene(idScene);
-        if (!sceneConstellation || !sceneConstellation.Scene) {
-            LOG.error(`WorkflowEngine.computeSceneInfo unable to compute scene from ${JSON.stringify(idScene)}`, LOG.LS.eWF);
-            return { exitEarly: true };
-        }
-        const scene: DBAPI.Scene = sceneConstellation.Scene;
-        const licenseResolver: DBAPI.LicenseResolver | undefined = await CACHE.LicenseCache.getLicenseResolver(idSystemObjectScene);
-        if (!licenseResolver)
-            LOG.info(`WorkflowEngine.computeSceneInfo unable to compute license resolver for scene system object ${JSON.stringify(idSystemObjectScene)}`, LOG.LS.eWF);
-
-        const assetVersions: DBAPI.AssetVersion[] | null = await DBAPI.AssetVersion.fetchLatestFromSystemObject(idSystemObjectScene);
-        if (!assetVersions) {
-            LOG.error(`WorkflowEngine.computeSceneInfo unable to compute latest asset versions from system object ${JSON.stringify(idSystemObjectScene)}`, LOG.LS.eWF);
-            return { exitEarly: true };
-        }
-
-        // Search for asset version representing scene file:
-        let assetSVX: DBAPI.AssetVersion | undefined = undefined;
-        for (const assetVersion of assetVersions) {
-            const asset: DBAPI.Asset | null = await DBAPI.Asset.fetch(assetVersion.idAsset);
-            if (!asset) {
-                LOG.error(`WorkflowEngine.computeSceneInfo unable to compute asset from asset version ${JSON.stringify(assetVersion, H.Helpers.saferStringify)}`, LOG.LS.eWF);
-                continue;
-            }
-            if (asset.idVAssetType === vAssetType.idVocabulary) {
-                assetSVX = assetVersion;
-                break;
-            }
-        }
-        if (!assetSVX) {
-            LOG.error(`WorkflowEngine.computeSceneInfo unable to compute scene's asset version from system object ${JSON.stringify(idSystemObjectScene)}`, LOG.LS.eWF);
-            return { exitEarly: true };
-        }
-
-        // Search for master model for this scene, among "source" objects
-        const SOMasters: DBAPI.SystemObject[] | null =  await DBAPI.SystemObject.fetchMasterFromXref(idSystemObjectScene);
-        if (!SOMasters) {
-            LOG.error(`WorkflowEngine.computeSceneInfo unable to compute scene's master objects from system object ${JSON.stringify(idSystemObjectScene)}`, LOG.LS.eWF);
-            return { exitEarly: true };
-        }
-
-        // TODO: deal with scene's that have multiple master model sources
-        let CMIR: ComputeModelInfoResult | undefined = undefined;
-        for (const SO of SOMasters) {
-            if (!SO.idModel)
-                continue;
-
-            CMIR = await this.computeModelInfo(SO.idModel, SO.idSystemObject);
-            if (!CMIR.exitEarly) // found a master model!
-                break;
-            else
-                CMIR = undefined;
-        }
-        if (!CMIR) {
-            LOG.info(`WorkflowEngine.computeSceneInfo unable to compute scene's master model source for ${JSON.stringify(idSystemObjectScene)}`, LOG.LS.eWF);
-            return { exitEarly: true };
-        }
-
-        const retValue = { exitEarly: false, idScene, idModel: CMIR.idModel, idSystemObjectScene,
-            assetSVX, assetVersionGeometry: CMIR.assetVersionGeometry, assetVersionDiffuse: CMIR.assetVersionDiffuse,
-            assetVersionMTL: CMIR.assetVersionMTL, scene, licenseResolver };
-        LOG.info(`WorkflowEngine.computeSceneInfo returning ${JSON.stringify(retValue, H.Helpers.saferStringify)}`, LOG.LS.eWF);
-        return retValue;
-    }
-
-    private async setActiveWorkflowStep(workflowStep: DBAPI.WorkflowStep): Promise<void> {
-        const LS: LocalStore = await ASL.getOrCreateStore();
-        LS.pushWorkflow(workflowStep.idWorkflow, workflowStep.idWorkflowStep);
-    }
-
-    private async unsetActiveWorkflowStep(workflowComplete: boolean): Promise<void> {
-        const LS: LocalStore = await ASL.getOrCreateStore();
-        if (workflowComplete && LS.getWorkflowID())
-            LS.popWorkflowID();
-        LS.setWorkflowStepID(undefined);
-    }
-
-    static async getActiveWorkflowSet(): Promise<DBAPI.WorkflowSet | null> {
-        const LS: LocalStore = await ASL.getOrCreateStore();
-        if (LS.idWorkflowSet) {
-            const workflowSet: DBAPI.WorkflowSet | null = await DBAPI.WorkflowSet.fetch(LS.idWorkflowSet);
-            if (!workflowSet)
-                LOG.error(`WorkflowEngine.getActiveWorkflowSet unable to fetch active WorkflowSet ${LS.idWorkflowSet}`, LOG.LS.eWF);
-            return workflowSet;
-        }
-
-        return await WorkflowEngine.nextWorkflowSet(LS);
-    }
-
-    static async nextWorkflowSet(LS: LocalStore | null): Promise<DBAPI.WorkflowSet | null> {
-        if (!LS)
-            LS = await ASL.getOrCreateStore();
-
-        const workflowSet: DBAPI.WorkflowSet | null = new DBAPI.WorkflowSet({ idWorkflowSet: 0 });
-        if (!await workflowSet.create()) {
-            LOG.error('WorkflowEngine.nextWorkflowSet unable to create new WorkflowSet', LOG.LS.eWF);
-            return null;
-        }
-
-        LS.idWorkflowSet = workflowSet.idWorkflowSet;
-        return workflowSet;
-    }
-}
+/* eslint-disable @typescript-eslint/no-explicit-any, @typescript-eslint/explicit-module-boundary-types */
+import * as WF from '../../interface';
+import * as WFP from '../../../workflow/impl/Packrat';
+import { WorkflowJob } from './WorkflowJob';
+import { WorkflowIngestion } from './WorkflowIngestion';
+import { WorkflowUpload } from './WorkflowUpload';
+import * as COOK from '../../../job/impl/Cook';
+import * as LOG from '../../../utils/logger';
+import * as CACHE from '../../../cache';
+import * as COMMON from '@dpo-packrat/common';
+import * as DBAPI from '../../../db';
+import { NameHelpers, ModelHierarchy, UNKNOWN_NAME } from '../../../utils/nameHelpers';
+import { ASL, LocalStore } from '../../../utils/localStore';
+import * as H from '../../../utils/helpers';
+import path from 'path';
+import * as L from 'lodash';
+
+type AssetAndVersionResult = {
+    success: boolean;
+    asset?: DBAPI.Asset | null | undefined;
+    assetVersion?: DBAPI.AssetVersion | null | undefined;
+};
+
+type ComputeModelInfoResult = {
+    exitEarly: boolean;
+    idModel?: number | undefined;
+    idSystemObjectModel?: number | undefined;
+    assetVersionGeometry?: DBAPI.AssetVersion | undefined;
+    assetVersionDiffuse?: DBAPI.AssetVersion | undefined;
+    assetVersionMTL?: DBAPI.AssetVersion | undefined;
+    units?: string | undefined;
+};
+
+type ComputeSceneInfoResult = {
+    exitEarly: boolean;
+    idScene?: number | undefined;
+    idSystemObjectScene?: number | undefined;
+    idModel?: number | undefined;
+    assetSVX?: DBAPI.AssetVersion | undefined;
+    assetVersionGeometry?: DBAPI.AssetVersion | undefined;
+    assetVersionDiffuse?: DBAPI.AssetVersion | undefined;
+    assetVersionMTL?: DBAPI.AssetVersion | undefined;
+    scene?: DBAPI.Scene | undefined;
+    licenseResolver?: DBAPI.LicenseResolver | undefined;
+};
+
+export class WorkflowEngine implements WF.IWorkflowEngine {
+    private workflowMap: Map<number, WF.IWorkflow> = new Map<number, WF.IWorkflow>();
+
+    // HACK: temporarily bypass download generation while development on it wraps up.
+    // private tmpSkipGenDownloads: boolean = true;
+
+    async create(workflowParams: WF.WorkflowParameters): Promise<WF.IWorkflow | null> {
+        if (!workflowParams.eWorkflowType) {
+            LOG.error(`WorkflowEngine.create called without workflow type ${JSON.stringify(workflowParams)}`, LOG.LS.eWF);
+            return null;
+        }
+
+        LOG.info(`WorkflowEngine.create workflow [${this.workflowMap.size}] ${COMMON.eVocabularyID[workflowParams.eWorkflowType]}: ${JSON.stringify(workflowParams, H.Helpers.saferStringify)}`, LOG.LS.eWF);
+        const WFC: DBAPI.WorkflowConstellation | null = await this.createDBObjects(workflowParams);
+        if (!WFC)
+            return null;
+
+        const workflow: WF.IWorkflow | null = await this.fetchWorkflowImpl(workflowParams, WFC);
+        if (!workflow) {
+            LOG.error(`WorkflowEngine.create failed to fetch workflow implementation ${COMMON.eVocabularyID[workflowParams.eWorkflowType]}`, LOG.LS.eWF);
+            return null;
+        }
+        if (WFC.workflow)
+            this.workflowMap.set(WFC.workflow.idWorkflow, workflow);
+
+        const startResults: H.IOResults = await workflow.start();
+        if (!startResults) {
+            LOG.error(`WorkflowEngine.create failed to start workflow ${COMMON.eVocabularyID[workflowParams.eWorkflowType]}`, LOG.LS.eWF);
+            return null;
+        }
+        LOG.info(`WorkflowEngine.created workflow [${this.workflowMap.size}]: ${JSON.stringify(workflowParams)}`, LOG.LS.eWF);
+        return workflow;
+    }
+
+    async jobUpdated(idJobRun: number): Promise<boolean> {
+        LOG.info(`WorkflowEngine.jobUpdated: ${idJobRun}`, LOG.LS.eWF);
+
+        const jobRun: DBAPI.JobRun | null = await DBAPI.JobRun.fetch(idJobRun);
+        if (!jobRun)
+            return false;
+        const workflowSteps: DBAPI.WorkflowStep[] | null = await DBAPI.WorkflowStep.fetchFromJobRun(idJobRun);
+        if (!workflowSteps)
+            return false;
+
+        let result: boolean = true;
+        for (const workflowStep of workflowSteps) {
+            const WFC: DBAPI.WorkflowConstellation | null = await DBAPI.WorkflowConstellation.fetch(workflowStep.idWorkflow);
+            if (!WFC || !WFC.workflow) {
+                LOG.error(`WorkflowEngine.jobUpdated (${idJobRun}) skipping orphan workflow step ${JSON.stringify(workflowStep)}`, LOG.LS.eWF);
+                continue;
+            }
+
+            // lookup workflow object and forward "updated" event
+            const workflow: WF.IWorkflow | undefined = this.workflowMap.get(WFC.workflow.idWorkflow);
+            if (!workflow) {
+                LOG.error(`WorkflowEngine.jobUpdated(${idJobRun}) unable to locate workflow ${WFC.workflow.idWorkflow}`, LOG.LS.eWF);
+                continue;
+            }
+
+            const updateRes: WF.WorkflowUpdateResults = await workflow.update(workflowStep, jobRun);
+            if (updateRes.workflowComplete) {
+                this.workflowMap.delete(WFC.workflow.idWorkflow);
+                await this.unsetActiveWorkflowStep(true);
+                LOG.info(`WorkflowEngine.jobUpdated completed workflow [${this.workflowMap.size}]: ${idJobRun}`, LOG.LS.eWF);
+            }
+            result = updateRes.success && result;
+        }
+        return result;
+    }
+
+    async event(eWorkflowEvent: COMMON.eVocabularyID, workflowParams: WF.WorkflowParameters | null): Promise<WF.IWorkflow[] | null> {
+        LOG.info(`WorkflowEngine.event ${COMMON.eVocabularyID[eWorkflowEvent]}`, LOG.LS.eWF);
+        const idVWorkflowEvent: number | undefined = await WorkflowEngine.computeWorkflowIDFromEnum(eWorkflowEvent, COMMON.eVocabularySetID.eWorkflowEvent);
+        if (!idVWorkflowEvent) {
+            LOG.error(`WorkflowEngine.event called with invalid workflow event type ${COMMON.eVocabularyID[eWorkflowEvent]}`, LOG.LS.eWF);
+            return null;
+        }
+
+        switch (eWorkflowEvent) {
+            case COMMON.eVocabularyID.eWorkflowEventIngestionIngestObject: return this.eventIngestionIngestObject(workflowParams);
+            default:
+                LOG.info(`WorkflowEngine.event called with unhandled workflow event type ${COMMON.eVocabularyID[eWorkflowEvent]}`, LOG.LS.eWF);
+                return null;
+        }
+    }
+
+    async generateSceneDownloads(idScene: number, workflowParams: WF.WorkflowParameters): Promise<WF.IWorkflow[] | null> {
+        LOG.info(`WorkflowEngine.generateSceneDownloads working...(idScene:${idScene})`,LOG.LS.eWF);
+        const scene: DBAPI.Scene | null = await DBAPI.Scene.fetch(idScene);
+        if (!scene) {
+            LOG.error(`WorkflowEngine.generateSceneDownloads unable to fetch scene from idScene ${idScene}`, LOG.LS.eWF);
+            return null;
+        }
+
+        const SOScene: DBAPI.SystemObject | null = await scene.fetchSystemObject();
+        if (!SOScene) {
+            LOG.error(`WorkflowEngine.generateSceneDownloads unable to fetch scene system object from scene ${H.Helpers.JSONStringify(scene)}`, LOG.LS.eWF);
+            return null;
+        }
+
+        const CSIR: ComputeSceneInfoResult = await this.computeSceneInfo(idScene, SOScene.idSystemObject);
+        if (CSIR.exitEarly || CSIR.assetVersionGeometry === undefined || CSIR.assetSVX === undefined) {
+            LOG.info(`WorkflowEngine.generateSceneDownloads did not locate a scene with a master model parent ready for download generation for scene ${H.Helpers.JSONStringify(scene)}`, LOG.LS.eWF);
+            return null;
+        }
+        return await this.eventIngestionIngestObjectScene(CSIR, workflowParams, true);
+    }
+
+    private async eventIngestionIngestObject(workflowParams: WF.WorkflowParameters | null): Promise<WF.IWorkflow[] | null> {
+        LOG.info(`WorkflowEngine.eventIngestionIngestObject params=${JSON.stringify(workflowParams)}`, LOG.LS.eWF);
+        if (!workflowParams || !workflowParams.idSystemObject)
+            return null;
+
+        const modelTransformUpdated: boolean = workflowParams.parameters?.modelTransformUpdated !== undefined
+            ? workflowParams.parameters.modelTransformUpdated : false;
+        const assetsIngested: boolean = workflowParams.parameters?.assetsIngested !== undefined
+            ?  workflowParams.parameters.assetsIngested : false;
+        // LOG.info(`WorkflowEngine.eventIngestionIngestObject modelTransformUpdated=${modelTransformUpdated}, assetsIngested=${assetsIngested}`, LOG.LS.eWF);
+
+        let CMIR: ComputeModelInfoResult | undefined = undefined;
+        let CSIR: ComputeSceneInfoResult | undefined = undefined;
+
+        const systemObjectHandled: Set<number> = new Set<number>();
+        for (const idSystemObject of workflowParams.idSystemObject) {
+            const { success, asset, assetVersion } = await this.computeAssetAndVersion(idSystemObject);
+            // LOG.info(`WorkflowEngine.eventIngestionIngestObject computeAssetAndVersion ${JSON.stringify({ success, asset, assetVersion }, H.Helpers.saferStringify)}`, LOG.LS.eWF);
+            if (!success || !asset || !assetVersion || !asset.idSystemObject)
+                continue;
+
+            // skip processing asset-owning parent objects multiple times
+            if (systemObjectHandled.has(asset.idSystemObject))
+                continue;
+            else
+                systemObjectHandled.add(asset.idSystemObject);
+
+            const oID: DBAPI.ObjectIDAndType | undefined = await CACHE.SystemObjectCache.getObjectFromSystem(asset.idSystemObject);
+            if (!oID) {
+                LOG.error(`WorkflowEngine.eventIngestionIngestObject unable to compute system object owner of ${JSON.stringify(asset, H.Helpers.saferStringify)}`, LOG.LS.eWF);
+                continue;
+            }
+
+            // for now, we only have special rules for ingestion of asset versions owned by models and scenes:
+            switch (oID.eObjectType) {
+                case COMMON.eSystemObjectType.eModel:
+                    if (!CMIR) { // lookup model info, if we haven't already
+                        CMIR = await this.computeModelInfo(oID.idObject, asset.idSystemObject);
+                        if (CMIR.exitEarly || CMIR.assetVersionGeometry === undefined) {
+                            LOG.info(`WorkflowEngine.eventIngestionIngestObject skipping model ${JSON.stringify(oID)}`, LOG.LS.eWF);
+                            CMIR = undefined;
+                            continue;
+                        }
+                    } else if (CMIR.idModel !== oID.idObject) { // make sure we're processing the same model
+                        LOG.error(`WorkflowEngine.eventIngestionIngestObject encountered multiple models ([${CMIR.idModel}, ${oID.idObject}])`, LOG.LS.eWF);
+                        continue;
+                    }
+                    break;
+
+                case COMMON.eSystemObjectType.eScene:
+                    if (modelTransformUpdated) { // only progress through scene ingestion workflows if our model transform was updated
+                        if (!CSIR) {
+                            CSIR = await this.computeSceneInfo(oID.idObject, asset.idSystemObject);
+                            if (CSIR.exitEarly || CSIR.assetVersionGeometry === undefined || CSIR.assetSVX === undefined) {
+                                LOG.info(`WorkflowEngine.eventIngestionIngestObject skipping scene ${JSON.stringify(oID)}`, LOG.LS.eWF);
+                                CSIR = undefined;
+                                continue;
+                            }
+                        } else if (CSIR.idScene !== oID.idObject) {
+                            LOG.error(`WorkflowEngine.eventIngestionIngestObject encountered multiple scenes ([${CSIR.idScene}, ${oID.idObject}])`, LOG.LS.eWF);
+                            continue;
+                        }
+
+                        if (CSIR.scene !== undefined && !CSIR.scene.PosedAndQCd) { // we have scene info, and that scene has not been posed and QCd
+                            LOG.info(`WorkflowEngine.eventIngestionIngestObject skipping scene ${JSON.stringify(oID)} which has not been PosedAndQCd`, LOG.LS.eWF);
+                            CSIR = undefined;
+                            continue;
+                        }
+
+                        if (!DBAPI.LicenseAllowsDownloadGeneration(CSIR.licenseResolver?.License?.RestrictLevel)) { // we don't have a license resolver, or that license does not allow download generation
+                            LOG.info(`WorkflowEngine.eventIngestionIngestObject skipping scene ${JSON.stringify(oID)} which does not have the needed license for download generation`, LOG.LS.eWF);
+                            CSIR = undefined;
+                            continue;
+                        }
+                    }
+                    break;
+            }
+        }
+
+        let workflows: WF.IWorkflow[] = [];
+        if (CMIR)
+            workflows = workflows.concat(await this.eventIngestionIngestObjectModel(CMIR, workflowParams, assetsIngested) ?? []);
+        if (CSIR) {
+            workflows = workflows.concat(await this.eventIngestionIngestObjectScene(CSIR, workflowParams, assetsIngested) ?? []);
+        }
+        return workflows.length > 0 ? workflows : null;
+    }
+
+    private async eventIngestionIngestObjectModel(CMIR: ComputeModelInfoResult, workflowParams: WF.WorkflowParameters, assetsIngested: boolean, generateDownloads: boolean = true): Promise<WF.IWorkflow[] | null> {
+        if (!assetsIngested) {
+            LOG.info(`WorkflowEngine.eventIngestionIngestObjectModel skipping post-ingest workflows as no assets were updated for ${JSON.stringify(CMIR, H.Helpers.saferStringify)}`, LOG.LS.eWF);
+            return null;
+        }
+
+        if (CMIR.assetVersionGeometry === undefined) {
+            LOG.error(`WorkflowEngine.eventIngestionIngestObjectModel unable to compute geometry and/or diffuse texture from model ${CMIR.idModel}`, LOG.LS.eWF);
+            return null;
+        }
+
+        const eModelType: COMMON.eVocabularyID | undefined = await CACHE.VocabularyCache.mapModelFileByExtensionID(CMIR.assetVersionGeometry.FileName);
+        switch (eModelType) {
+            // Allowable types!
+            case COMMON.eVocabularyID.eModelFileTypestl:
+            case COMMON.eVocabularyID.eModelFileTypeply:
+            case COMMON.eVocabularyID.eModelFileTypeobj:
+            case COMMON.eVocabularyID.eModelFileTypefbx:
+            case COMMON.eVocabularyID.eModelFileTypewrl:
+            case COMMON.eVocabularyID.eModelFileTypex3d:
+            case COMMON.eVocabularyID.eModelFileTypedae:
+                break;
+
+            // All others will not result in scene or download generation
+            default:
+                LOG.info(`WorkflowEngine.eventIngestionIngestObjectModel skipping unsupported model type ${eModelType ? COMMON.eVocabularyID[eModelType] : 'unknown'} for ${JSON.stringify(CMIR.assetVersionGeometry, H.Helpers.saferStringify)}`, LOG.LS.eWF);
+                return null;
+        }
+
+        const SOGeometry: DBAPI.SystemObject| null = await CMIR.assetVersionGeometry.fetchSystemObject();
+        if (!SOGeometry) {
+            LOG.error(`WorkflowEngine.eventIngestionIngestObjectModel unable to compute geometry file systemobject from ${JSON.stringify(CMIR.assetVersionGeometry, H.Helpers.saferStringify)}`, LOG.LS.eWF);
+            return null;
+        }
+        const idSystemObject: number[] = [SOGeometry.idSystemObject];
+
+        const SODiffuse: DBAPI.SystemObject| null = CMIR.assetVersionDiffuse ? await CMIR.assetVersionDiffuse.fetchSystemObject() : null;
+        if (SODiffuse)
+            idSystemObject.push(SODiffuse.idSystemObject);
+
+        const SOMTL: DBAPI.SystemObject| null = CMIR.assetVersionMTL ? await CMIR.assetVersionMTL.fetchSystemObject() : null;
+        if (SOMTL)
+            idSystemObject.push(SOMTL.idSystemObject);
+
+        const workflows: WF.IWorkflow[] = [];
+        const { sceneBaseName, modelBaseName } = await WorkflowEngine.computeSceneAndModelBaseNames(CMIR.idModel, CMIR.assetVersionGeometry.FileName);
+
+        // initiate WorkflowJob for cook si-voyager-scene
+        if (CMIR.units !== undefined) {
+            const parameterHelper: COOK.JobCookSIVoyagerSceneParameterHelper | null = await COOK.JobCookSIVoyagerSceneParameterHelper.compute(CMIR.idModel);
+            if (parameterHelper) {
+                if (workflowParams.parameters.skipSceneGenerate) {
+                    LOG.info(`WorkflowEngine.eventIngestionIngestObjectModel skipping si-voyager-scene per user instruction idSO ${workflowParams.idSystemObject}`, LOG.LS.eWF);
+                } else {
+                    const jobParamSIVoyagerScene: WFP.WorkflowJobParameters =
+                        new WFP.WorkflowJobParameters(COMMON.eVocabularyID.eJobJobTypeCookSIVoyagerScene,
+                            new COOK.JobCookSIVoyagerSceneParameters(parameterHelper, CMIR.assetVersionGeometry.FileName, CMIR.units,
+                            CMIR.assetVersionDiffuse?.FileName, sceneBaseName + '.svx.json', undefined, sceneBaseName));
+
+                    const wfParamSIVoyagerScene: WF.WorkflowParameters = {
+                        eWorkflowType: COMMON.eVocabularyID.eWorkflowTypeCookJob,
+                        idSystemObject,
+                        idProject: workflowParams.idProject,
+                        idUserInitiator: workflowParams.idUserInitiator,
+                        parameters: jobParamSIVoyagerScene,
+                    };
+                    const wfSIVoyagerScene: WF.IWorkflow | null = await this.create(wfParamSIVoyagerScene);
+                    if (wfSIVoyagerScene)
+                        workflows.push(wfSIVoyagerScene);
+                    else
+                        LOG.error(`WorkflowEngine.eventIngestionIngestObjectModel unable to create Cook si-voyager-scene workflow: ${JSON.stringify(wfParamSIVoyagerScene)}`, LOG.LS.eWF);
+                }
+            } else
+                LOG.error(`WorkflowEngine.eventIngestionIngestObjectModel unable to compute parameter info needed by Cook si-voyager-scene workflow from model: ${CMIR.idModel}`, LOG.LS.eWF);
+        } else
+            LOG.info(`WorkflowEngine.eventIngestionIngestObjectModel skipping si-voyager-scene for master model with unsupported units ${JSON.stringify(CMIR, H.Helpers.saferStringify)}`, LOG.LS.eWF);
+
+        // do we want to generate downloads for this ingestion
+        if(generateDownloads===true) {
+
+            // does this ingested model have a scene child?  If so, initiate WorkflowJob for cook si-generate-downloads
+            const SODerived: DBAPI.SystemObject[] | null = CMIR.idSystemObjectModel ? await DBAPI.SystemObject.fetchDerivedFromXref(CMIR.idSystemObjectModel) : null;
+            if (!SODerived)
+                return workflows.length > 0 ? workflows : null;
+
+            LOG.info(`WorkflowEngine.eventIngestionIngestObjectModel generating downloads: ${H.Helpers.JSONStringify(CMIR)}`,LOG.LS.eWF);
+
+            for (const SO of SODerived) {
+                if (SO.idScene) {
+                    // locate the scene file asset attached to this system object
+                    const sceneAssetVersions: DBAPI.AssetVersion[] | null = await DBAPI.AssetVersion.fetchFromSystemObject(SO.idSystemObject);
+                    if (!sceneAssetVersions) {
+                        LOG.error(`WorkflowEngine.eventIngestionIngestObjectModel unable to fetch scene's assets from ${JSON.stringify(SO, H.Helpers.saferStringify)}`, LOG.LS.eWF);
+                        continue;
+                    }
+
+                    let sceneAssetVersion: DBAPI.AssetVersion | null = null;
+                    for (const AV of sceneAssetVersions) {
+                        if (AV.FileName.toLowerCase().endsWith('.svx.json')) {
+                            sceneAssetVersion = AV;
+                            break;
+                        }
+                    }
+
+                    if (!sceneAssetVersion) {
+                        LOG.error(`WorkflowEngine.eventIngestionIngestObjectModel unable to find scene .svx.json's asset version from ${JSON.stringify(SO, H.Helpers.saferStringify)}`, LOG.LS.eWF);
+                        continue;
+                    }
+
+                    const idSystemObjectClone: number[] = L.clone(idSystemObject);
+                    const SOSceneAsset: DBAPI.SystemObject | null = sceneAssetVersion ? await sceneAssetVersion.fetchSystemObject() : null;
+                    if (SOSceneAsset)
+                        idSystemObjectClone.push(SOSceneAsset.idSystemObject);
+
+                    const jobParamSIGenerateDownloads: WFP.WorkflowJobParameters =
+                        new WFP.WorkflowJobParameters(COMMON.eVocabularyID.eJobJobTypeCookSIGenerateDownloads,
+                            new COOK.JobCookSIGenerateDownloadsParameters(SO.idScene, CMIR.idModel, CMIR.assetVersionGeometry.FileName,
+                                sceneAssetVersion.FileName, CMIR.assetVersionDiffuse?.FileName, CMIR.assetVersionMTL?.FileName, modelBaseName));
+
+                    const wfParamSIGenerateDownloads: WF.WorkflowParameters = {
+                        eWorkflowType: COMMON.eVocabularyID.eWorkflowTypeCookJob,
+                        idSystemObject: idSystemObjectClone,
+                        idProject: workflowParams.idProject,
+                        idUserInitiator: workflowParams.idUserInitiator,
+                        parameters: jobParamSIGenerateDownloads,
+                    };
+
+                    // LOG.info(`WorkflowEngine.eventIngestionIngestObjectScene. generating downloads...\n${H.Helpers.JSONStringify(wfParamSIGenerateDownloads)}`,LOG.LS.eWF);
+
+                    const wfSIGenerateDownloads: WF.IWorkflow | null = await this.create(wfParamSIGenerateDownloads);
+                    if (wfSIGenerateDownloads)
+                        workflows.push(wfSIGenerateDownloads);
+                    else
+                        LOG.error(`WorkflowEngine.eventIngestionUploadAssetVersion unable to create Cook si-voyager-scene workflow: ${JSON.stringify(wfParamSIGenerateDownloads)}`, LOG.LS.eWF);
+                }
+            }
+        } else
+            LOG.info('WorkflowEngine.eventIngestionUploadAssetVersion skipping generating downloads',LOG.LS.eWF);
+
+        return workflows.length > 0 ? workflows : null;
+    }
+
+    private async eventIngestionIngestObjectScene(CSIR: ComputeSceneInfoResult, workflowParams: WF.WorkflowParameters, assetsIngested: boolean, generateDownloads: boolean = true): Promise<WF.IWorkflow[] | null> {
+        if (!assetsIngested) {
+            LOG.info(`WorkflowEngine.eventIngestionIngestObjectScene skipping post-ingest workflows as no assets were updated for ${JSON.stringify(CSIR, H.Helpers.saferStringify)}`, LOG.LS.eWF);
+            return null;
+        }
+
+        if (CSIR.assetVersionGeometry === undefined || CSIR.assetSVX === undefined) {
+            LOG.error(`WorkflowEngine.eventIngestionIngestObjectScene unable to compute geometry and/or scene asset version from scene ${CSIR.idScene}`, LOG.LS.eWF);
+            return null;
+        }
+
+        const SOGeometry: DBAPI.SystemObject| null = await CSIR.assetVersionGeometry.fetchSystemObject();
+        if (!SOGeometry) {
+            LOG.error(`WorkflowEngine.eventIngestionIngestObjectScene unable to compute geometry file systemobject from ${JSON.stringify(CSIR.assetVersionGeometry, H.Helpers.saferStringify)}`, LOG.LS.eWF);
+            return null;
+        }
+        const idSystemObject: number[] = [SOGeometry.idSystemObject];
+
+        const SOSVX: DBAPI.SystemObject| null = CSIR.assetSVX ? await CSIR.assetSVX.fetchSystemObject() : null;
+        if (!SOSVX) {
+            LOG.error(`WorkflowEngine.eventIngestionIngestObjectScene unable to compute scene file systemobject from ${JSON.stringify(CSIR.assetSVX, H.Helpers.saferStringify)}`, LOG.LS.eWF);
+            return null;
+        }
+        idSystemObject.push(SOSVX.idSystemObject);
+
+        const SODiffuse: DBAPI.SystemObject| null = CSIR.assetVersionDiffuse ? await CSIR.assetVersionDiffuse.fetchSystemObject() : null;
+        if (SODiffuse)
+            idSystemObject.push(SODiffuse.idSystemObject);
+
+        const SOMTL: DBAPI.SystemObject| null = CSIR.assetVersionMTL ? await CSIR.assetVersionMTL.fetchSystemObject() : null;
+        if (SOMTL)
+            idSystemObject.push(SOMTL.idSystemObject);
+
+        // do we want to generate downloads for this scene
+        // TODO: currently always true. needs to be fed upstream from business logic
+        if(generateDownloads===true) {
+
+            // initiate WorkflowJob for cook si-generate-download
+            const { sceneBaseName } = await WorkflowEngine.computeSceneAndModelBaseNames(CSIR.idModel, CSIR.assetVersionGeometry.FileName);
+
+            // make sure we have our basic parameters
+            if(!CSIR.idModel || !CSIR.idScene) {
+                LOG.error(`WorkflowEngine.eventIngestionIngestObjectScene cannot find idModel(${CSIR.idModel}) or idScene(${CSIR.idScene})`, LOG.LS.eWF);
+                return null;
+            }
+
+            // get our scene parameters
+            const parameterHelper: COOK.JobCookSIVoyagerSceneParameterHelper | null = await COOK.JobCookSIVoyagerSceneParameterHelper.compute(CSIR.idModel);
+            if(parameterHelper==null) {
+                LOG.error(`WorkflowEngine.eventIngestionIngestObjectScene cannot find model/scene ids\n(CSIR:${JSON.stringify(CSIR, H.Helpers.saferStringify)})`, LOG.LS.eWF);
+                return null;
+            }
+
+            const jobParamSIGenerateDownloads: WFP.WorkflowJobParameters =
+                new WFP.WorkflowJobParameters(COMMON.eVocabularyID.eJobJobTypeCookSIGenerateDownloads,
+                    new COOK.JobCookSIGenerateDownloadsParameters(CSIR.idScene, CSIR.idModel, CSIR.assetVersionGeometry.FileName,
+                        CSIR.assetSVX.FileName, CSIR.assetVersionDiffuse?.FileName, CSIR.assetVersionMTL?.FileName, sceneBaseName, undefined, undefined, parameterHelper ));
+
+            const wfParamSIGenerateDownloads: WF.WorkflowParameters = {
+                eWorkflowType: COMMON.eVocabularyID.eWorkflowTypeCookJob,
+                idSystemObject,
+                idProject: workflowParams.idProject,
+                idUserInitiator: workflowParams.idUserInitiator,
+                parameters: jobParamSIGenerateDownloads,
+            };
+
+            LOG.info(`WorkflowEngine.eventIngestionIngestObjectScene. generating downloads...\n${H.Helpers.JSONStringify(wfParamSIGenerateDownloads)}`,LOG.LS.eWF);
+
+            const workflow: WF.IWorkflow | null = await this.create(wfParamSIGenerateDownloads);
+            if (workflow)
+                return [workflow];
+            LOG.error(`WorkflowEngine.eventIngestionIngestObjectScene unable to create Cook si-generate-downloads workflow: ${JSON.stringify(wfParamSIGenerateDownloads)}`, LOG.LS.eWF);
+        } else
+            LOG.info('WorkflowEngine.eventIngestionUploadAssetVersion skipping generating downloads',LOG.LS.eWF);
+
+        return null;
+    }
+
+    private static async computeSceneAndModelBaseNames(idModel: number | undefined, defaultFileName: string): Promise<{ sceneBaseName: string, modelBaseName: string}> {
+        let modelSource: DBAPI.Model | null = null;
+        if (idModel) {
+            modelSource = await DBAPI.Model.fetch(idModel);
+            if (!modelSource)
+                LOG.error(`WorkflowEngine.computeSceneAndModelBaseNames unable to compute Model from idModel ${idModel}`, LOG.LS.eWF);
+        }
+
+        let sceneBaseName: string | null = null;
+        if (modelSource) {
+            const MH: ModelHierarchy | null = await NameHelpers.computeModelHierarchy(modelSource);
+            if (MH) {
+                sceneBaseName = NameHelpers.sceneDisplayName('', [MH]); // '' means we don't have a subtitle provided by the user
+                if (sceneBaseName === UNKNOWN_NAME)
+                    sceneBaseName = null;
+            } else
+                LOG.error(`WorkflowEngine.eventIngestionIngestObjectModel unable to load model hierarchy from Model ${H.Helpers.JSONStringify(modelSource)}`, LOG.LS.eWF);
+        }
+
+        if (!sceneBaseName)
+            sceneBaseName = path.parse(defaultFileName).name;
+        sceneBaseName = NameHelpers.sanitizeFileName(sceneBaseName);
+
+        const modelBaseName: string = modelSource ? NameHelpers.sanitizeFileName(modelSource.Name) : sceneBaseName;
+        return { modelBaseName, sceneBaseName };
+    }
+
+    static async computeWorkflowIDFromEnum(eVocabEnum: COMMON.eVocabularyID, eVocabSetEnum: COMMON.eVocabularySetID): Promise<number | undefined> {
+        const idVocab: number | undefined = await CACHE.VocabularyCache.vocabularyEnumToId(eVocabEnum);
+        if (!idVocab) {
+            LOG.error(`WorkflowEngine.computeWorkflowTypeFromEnum called with invalid workflow type ${COMMON.eVocabularyID[eVocabEnum]}`, LOG.LS.eWF);
+            return undefined;
+        }
+        if (!await CACHE.VocabularyCache.isVocabularyInSet(eVocabEnum, eVocabSetEnum)) {
+            LOG.error(`WorkflowEngine.computeWorkflowTypeFromEnum called with non-workflow type vocabulary ${COMMON.eVocabularyID[eVocabEnum]}`, LOG.LS.eWF);
+            return undefined;
+        }
+        return idVocab;
+    }
+
+    static async computeWorkflowEnumFromID(idVocab: number, eVocabSetEnum: COMMON.eVocabularySetID): Promise<COMMON.eVocabularyID | undefined> {
+        const eVocabEnum: COMMON.eVocabularyID | undefined = await CACHE.VocabularyCache.vocabularyIdToEnum(idVocab);
+        if (!eVocabEnum) {
+            LOG.error(`WorkflowEngine.computeWorkflowTypeEnumFromID called with invalid workflow type ${idVocab}`, LOG.LS.eWF);
+            return undefined;
+        }
+        if (!await CACHE.VocabularyCache.isVocabularyInSet(eVocabEnum, eVocabSetEnum)) {
+            LOG.error(`WorkflowEngine.computeWorkflowTypeEnumFromID called with non-workflow type vocabulary ${COMMON.eVocabularyID[eVocabEnum]}`, LOG.LS.eWF);
+            return undefined;
+        }
+        return eVocabEnum;
+    }
+
+    private async createDBObjects(workflowParams: WF.WorkflowParameters): Promise<DBAPI.WorkflowConstellation | null> {
+        const WFC: DBAPI.WorkflowConstellation = new DBAPI.WorkflowConstellation();
+        // *****************************************************
+        // Workflow
+        if (!workflowParams.eWorkflowType)
+            return null;
+        const idVWorkflowType: number | undefined = await WorkflowEngine.computeWorkflowIDFromEnum(workflowParams.eWorkflowType, COMMON.eVocabularySetID.eWorkflowType);
+        if (!idVWorkflowType)
+            return null;
+        const dtNow: Date = new Date();
+
+        WFC.workflowSet = await WorkflowEngine.getActiveWorkflowSet();
+
+        WFC.workflow = new DBAPI.Workflow({
+            idVWorkflowType,
+            idProject: workflowParams.idProject ?? null,
+            idUserInitiator: workflowParams.idUserInitiator ?? null,
+            DateInitiated: dtNow,
+            DateUpdated: dtNow,
+            Parameters: workflowParams.parameters ? JSON.stringify(workflowParams.parameters, H.Helpers.saferStringify) : null,
+            idWorkflowSet: WFC.workflowSet ? WFC.workflowSet.idWorkflowSet : null,
+            idWorkflow: 0
+        });
+        if (!await WFC.workflow.create())
+            return null;
+
+        // *****************************************************
+        // WorkflowStep for initiation
+        const idVWorkflowStepType: number | undefined = await CACHE.VocabularyCache.vocabularyEnumToId(COMMON.eVocabularyID.eWorkflowStepTypeStart);
+        if (!idVWorkflowStepType) {
+            LOG.error(`WorkflowEngine.create called with invalid workflow type ${COMMON.eVocabularyID[workflowParams.eWorkflowType]}`, LOG.LS.eWF);
+            return null;
+        }
+
+        const workflowStep: DBAPI.WorkflowStep = new DBAPI.WorkflowStep({
+            idWorkflow: WFC.workflow.idWorkflow,
+            idJobRun: null,
+            idUserOwner: workflowParams.idUserInitiator ?? null,
+            idVWorkflowStepType,
+            State: COMMON.eWorkflowJobRunStatus.eCreated,
+            DateCreated: dtNow,
+            DateCompleted: dtNow,
+            idWorkflowStep: 0
+        });
+        if (!await workflowStep.create())
+            return null;
+        WFC.workflowStep = [];
+        WFC.workflowStep.push(workflowStep);
+
+        await this.setActiveWorkflowStep(workflowStep);
+
+        // *****************************************************
+        // WorkflowStepSystemObjectXref for linked system objects
+        let workflowStepXref: DBAPI.WorkflowStepSystemObjectXref[] | null = null;
+        if (workflowParams.idSystemObject) {
+            workflowStepXref = [];
+            for (const idSystemObject of workflowParams.idSystemObject) {
+                const workflowStepSystemObjectXref: DBAPI.WorkflowStepSystemObjectXref = new DBAPI.WorkflowStepSystemObjectXref({
+                    idWorkflowStep: workflowStep.idWorkflowStep,
+                    idSystemObject,
+                    Input: true,
+                    idWorkflowStepSystemObjectXref: 0
+                });
+                if (await workflowStepSystemObjectXref.create())
+                    workflowStepXref.push(workflowStepSystemObjectXref);
+            }
+        }
+        WFC.workflowStepXref = workflowStepXref;
+        return WFC;
+    }
+
+    private async fetchWorkflowImpl(workflowParams: WF.WorkflowParameters, WFC: DBAPI.WorkflowConstellation): Promise<WF.IWorkflow | null> {
+        switch (workflowParams.eWorkflowType) {
+            case COMMON.eVocabularyID.eWorkflowTypeCookJob: return await WorkflowJob.constructWorkflow(workflowParams, WFC);
+            case COMMON.eVocabularyID.eWorkflowTypeIngestion: return await WorkflowIngestion.constructWorkflow(workflowParams, WFC);
+            case COMMON.eVocabularyID.eWorkflowTypeUpload: return await WorkflowUpload.constructWorkflow(workflowParams, WFC);
+        }
+        return null;
+    }
+
+    private async computeAssetAndVersion(idSystemObject: number): Promise<AssetAndVersionResult> {
+        const oID: DBAPI.ObjectIDAndType | undefined = await CACHE.SystemObjectCache.getObjectFromSystem(idSystemObject);
+        if (!oID) {
+            LOG.error(`WorkflowEngine.computeAssetAndVersion skipping invalid idSystemObject ${idSystemObject}`, LOG.LS.eWF);
+            return { success: false };
+        }
+
+        if (oID.eObjectType != COMMON.eSystemObjectType.eAssetVersion) {
+            LOG.error(`WorkflowEngine.computeAssetAndVersion skipping invalid object ${JSON.stringify(oID)}`, LOG.LS.eWF);
+            return { success: false };
+        }
+
+        // load asset version
+        const assetVersion: DBAPI.AssetVersion | null = await DBAPI.AssetVersion.fetch(oID.idObject);
+        if (!assetVersion)  {
+            LOG.error(`WorkflowEngine.computeAssetAndVersion skipping invalid object ${JSON.stringify(oID)}`, LOG.LS.eWF);
+            return { success: false };
+        }
+
+        // load asset
+        const asset: DBAPI.Asset | null = await DBAPI.Asset.fetch(assetVersion.idAsset);
+        if (!asset) {
+            LOG.error(`WorkflowEngine.computeAssetAndVersion unable to load asset from idAsset ${assetVersion.idAsset}`, LOG.LS.eWF);
+            return { success: false };
+        }
+        return { success: true, asset, assetVersion };
+    }
+
+    private async computeModelInfo(idModel: number, idSystemObjectModel: number): Promise<ComputeModelInfoResult> {
+        const vMaster: DBAPI.Vocabulary | undefined = await CACHE.VocabularyCache.vocabularyByEnum(COMMON.eVocabularyID.eModelPurposeMaster);
+        const vDiffuse: DBAPI.Vocabulary | undefined = await CACHE.VocabularyCache.vocabularyByEnum(COMMON.eVocabularyID.eModelMaterialChannelMaterialTypeDiffuse);
+        if (!vMaster || !vDiffuse) {
+            LOG.error('WorkflowEngine.computeModelInfo unable to compute model vocabulary', LOG.LS.eWF);
+            return { exitEarly: true };
+        }
+
+        // lookup model constellation
+        const modelConstellation: DBAPI.ModelConstellation | null = await DBAPI.ModelConstellation.fetch(idModel);
+        if (!modelConstellation || !modelConstellation.Model || !modelConstellation.ModelAssets) {
+            LOG.error(`WorkflowEngine.computeModelInfo unable to compute model from ${JSON.stringify(idModel)}`, LOG.LS.eWF);
+            return { exitEarly: true };
+        }
+
+        // If this is not a master model, skip post-ingestion workflow
+        if (modelConstellation.Model.idVPurpose != vMaster.idVocabulary) {
+            LOG.info(`WorkflowEngine.computeModelInfo skipping non-master model ${JSON.stringify(modelConstellation.Model, H.Helpers.saferStringify)}`, LOG.LS.eWF);
+            return { exitEarly: true };
+        }
+
+        // lookup the model geometry file and the diffuse color texture map:
+        let idAssetDiffuse: number | null | undefined = undefined;
+        let assetVersionGeometry: DBAPI.AssetVersion | undefined = undefined;
+        let assetVersionDiffuse: DBAPI.AssetVersion | undefined = undefined;
+        let assetVersionDiffuseBackup: DBAPI.AssetVersion | undefined = undefined;
+        let assetVersionMTL: DBAPI.AssetVersion | undefined = undefined;
+        if (modelConstellation.ModelMaterialChannels) {
+            for (const MMC of modelConstellation.ModelMaterialChannels) {
+                // Skip everything but diffuse channel
+                if (MMC.idVMaterialType != vDiffuse.idVocabulary)
+                    continue;
+                if (idAssetDiffuse !== undefined) {
+                    LOG.error(`WorkflowEngine.computeModelInfo encountered multiple diffuse channels in model ${modelConstellation.Model.idModel}`, LOG.LS.eWF);
+                    break;
+                }
+
+                if (MMC.UVMapEmbedded) // stored in geometry file
+                    idAssetDiffuse = null;
+                else if (MMC.idModelMaterialUVMap) { // stored in map ... now find it!
+                    if (modelConstellation.ModelMaterialUVMaps) {
+                        for (const MMUV of modelConstellation.ModelMaterialUVMaps) {
+                            if (MMUV.idModelMaterialUVMap == MMC.idModelMaterialUVMap) {
+                                idAssetDiffuse = MMUV.idAsset;
+                                break;
+                            }
+                        }
+                    }
+                    if (!idAssetDiffuse) {
+                        LOG.error(`WorkflowEngine.computeModelInfo could not find expected diffuse channel in UV Map ${MMC.idModelMaterial}`, LOG.LS.eWF);
+                        continue;
+                    }
+                }
+            }
+        }
+
+        let UVMapFileCount: number = 0;
+        for (const modelAsset of modelConstellation.ModelAssets) {
+            if (idAssetDiffuse === modelAsset.Asset.idAsset)
+                assetVersionDiffuse = modelAsset.AssetVersion;
+
+            const eAssetType: COMMON.eVocabularyID | undefined = await modelAsset.Asset.assetType();
+            switch (eAssetType) {
+                case COMMON.eVocabularyID.eAssetAssetTypeModel:
+                case COMMON.eVocabularyID.eAssetAssetTypeModelGeometryFile:
+                    if (!assetVersionGeometry)
+                        assetVersionGeometry = modelAsset.AssetVersion;
+                    else {
+                        LOG.error(`WorkflowEngine.computeModelInfo encountered multiple geometry files for model ${JSON.stringify(modelConstellation.Model)}`, LOG.LS.eWF);
+                        continue;
+                    }
+                    break;
+                case COMMON.eVocabularyID.eAssetAssetTypeModelUVMapFile:
+                    UVMapFileCount++;
+                    assetVersionDiffuseBackup = modelAsset.AssetVersion;
+                    break;
+            }
+
+            if (!assetVersionMTL && path.extname(modelAsset.AssetName.toLowerCase()) === '.mtl')
+                assetVersionMTL = modelAsset.AssetVersion;
+        }
+
+        if (!assetVersionDiffuse &&                             // if we don't have a diffuse texture, and
+            !assetVersionMTL &&                                 // we don't have a MTL file, and
+            UVMapFileCount === 1)                               // we have only one UV Map
+            assetVersionDiffuse = assetVersionDiffuseBackup;    // use our "backup" notion of diffuse texture
+
+        const units: string | undefined = await COOK.JobCookSIVoyagerScene.convertModelUnitsVocabToCookUnits(modelConstellation.Model.idVUnits);
+        const retValue = { exitEarly: false, idModel, idSystemObjectModel, assetVersionGeometry, assetVersionDiffuse, assetVersionMTL, units };
+        LOG.info(`WorkflowEngine.computeModelInfo returning ${JSON.stringify(retValue, H.Helpers.saferStringify)}`, LOG.LS.eWF);
+        return retValue;
+    }
+
+    private async computeSceneInfo(idScene: number, idSystemObjectScene: number): Promise<ComputeSceneInfoResult> {
+        const vAssetType: DBAPI.Vocabulary | undefined = await CACHE.VocabularyCache.vocabularyByEnum(COMMON.eVocabularyID.eAssetAssetTypeScene);
+        if (!vAssetType) {
+            LOG.error('WorkflowEngine.computeSceneInfo unable to compute scene asset type', LOG.LS.eWF);
+            return { exitEarly: true };
+        }
+
+        // lookup scene constellation
+        const sceneConstellation: DBAPI.SceneConstellation | null = await DBAPI.SceneConstellation.fetchFromScene(idScene);
+        if (!sceneConstellation || !sceneConstellation.Scene) {
+            LOG.error(`WorkflowEngine.computeSceneInfo unable to compute scene from ${JSON.stringify(idScene)}`, LOG.LS.eWF);
+            return { exitEarly: true };
+        }
+        const scene: DBAPI.Scene = sceneConstellation.Scene;
+        const licenseResolver: DBAPI.LicenseResolver | undefined = await CACHE.LicenseCache.getLicenseResolver(idSystemObjectScene);
+        if (!licenseResolver)
+            LOG.info(`WorkflowEngine.computeSceneInfo unable to compute license resolver for scene system object ${JSON.stringify(idSystemObjectScene)}`, LOG.LS.eWF);
+
+        const assetVersions: DBAPI.AssetVersion[] | null = await DBAPI.AssetVersion.fetchLatestFromSystemObject(idSystemObjectScene);
+        if (!assetVersions) {
+            LOG.error(`WorkflowEngine.computeSceneInfo unable to compute latest asset versions from system object ${JSON.stringify(idSystemObjectScene)}`, LOG.LS.eWF);
+            return { exitEarly: true };
+        }
+
+        // Search for asset version representing scene file:
+        let assetSVX: DBAPI.AssetVersion | undefined = undefined;
+        for (const assetVersion of assetVersions) {
+            const asset: DBAPI.Asset | null = await DBAPI.Asset.fetch(assetVersion.idAsset);
+            if (!asset) {
+                LOG.error(`WorkflowEngine.computeSceneInfo unable to compute asset from asset version ${JSON.stringify(assetVersion, H.Helpers.saferStringify)}`, LOG.LS.eWF);
+                continue;
+            }
+            if (asset.idVAssetType === vAssetType.idVocabulary) {
+                assetSVX = assetVersion;
+                break;
+            }
+        }
+        if (!assetSVX) {
+            LOG.error(`WorkflowEngine.computeSceneInfo unable to compute scene's asset version from system object ${JSON.stringify(idSystemObjectScene)}`, LOG.LS.eWF);
+            return { exitEarly: true };
+        }
+
+        // Search for master model for this scene, among "source" objects
+        const SOMasters: DBAPI.SystemObject[] | null =  await DBAPI.SystemObject.fetchMasterFromXref(idSystemObjectScene);
+        if (!SOMasters) {
+            LOG.error(`WorkflowEngine.computeSceneInfo unable to compute scene's master objects from system object ${JSON.stringify(idSystemObjectScene)}`, LOG.LS.eWF);
+            return { exitEarly: true };
+        }
+
+        // TODO: deal with scene's that have multiple master model sources
+        let CMIR: ComputeModelInfoResult | undefined = undefined;
+        for (const SO of SOMasters) {
+            if (!SO.idModel)
+                continue;
+
+            CMIR = await this.computeModelInfo(SO.idModel, SO.idSystemObject);
+            if (!CMIR.exitEarly) // found a master model!
+                break;
+            else
+                CMIR = undefined;
+        }
+        if (!CMIR) {
+            LOG.info(`WorkflowEngine.computeSceneInfo unable to compute scene's master model source for ${JSON.stringify(idSystemObjectScene)}`, LOG.LS.eWF);
+            return { exitEarly: true };
+        }
+
+        const retValue = { exitEarly: false, idScene, idModel: CMIR.idModel, idSystemObjectScene,
+            assetSVX, assetVersionGeometry: CMIR.assetVersionGeometry, assetVersionDiffuse: CMIR.assetVersionDiffuse,
+            assetVersionMTL: CMIR.assetVersionMTL, scene, licenseResolver };
+        LOG.info(`WorkflowEngine.computeSceneInfo returning ${JSON.stringify(retValue, H.Helpers.saferStringify)}`, LOG.LS.eWF);
+        return retValue;
+    }
+
+    private async setActiveWorkflowStep(workflowStep: DBAPI.WorkflowStep): Promise<void> {
+        const LS: LocalStore = await ASL.getOrCreateStore();
+        LS.pushWorkflow(workflowStep.idWorkflow, workflowStep.idWorkflowStep);
+    }
+
+    private async unsetActiveWorkflowStep(workflowComplete: boolean): Promise<void> {
+        const LS: LocalStore = await ASL.getOrCreateStore();
+        if (workflowComplete && LS.getWorkflowID())
+            LS.popWorkflowID();
+        LS.setWorkflowStepID(undefined);
+    }
+
+    static async getActiveWorkflowSet(): Promise<DBAPI.WorkflowSet | null> {
+        const LS: LocalStore = await ASL.getOrCreateStore();
+        if (LS.idWorkflowSet) {
+            const workflowSet: DBAPI.WorkflowSet | null = await DBAPI.WorkflowSet.fetch(LS.idWorkflowSet);
+            if (!workflowSet)
+                LOG.error(`WorkflowEngine.getActiveWorkflowSet unable to fetch active WorkflowSet ${LS.idWorkflowSet}`, LOG.LS.eWF);
+            return workflowSet;
+        }
+
+        return await WorkflowEngine.nextWorkflowSet(LS);
+    }
+
+    static async nextWorkflowSet(LS: LocalStore | null): Promise<DBAPI.WorkflowSet | null> {
+        if (!LS)
+            LS = await ASL.getOrCreateStore();
+
+        const workflowSet: DBAPI.WorkflowSet | null = new DBAPI.WorkflowSet({ idWorkflowSet: 0 });
+        if (!await workflowSet.create()) {
+            LOG.error('WorkflowEngine.nextWorkflowSet unable to create new WorkflowSet', LOG.LS.eWF);
+            return null;
+        }
+
+        LS.idWorkflowSet = workflowSet.idWorkflowSet;
+        return workflowSet;
+    }
+}