--- conflicted
+++ resolved
@@ -1,808 +1,800 @@
-import { Config } from '../../config';
-import * as DBAPI from '../../db';
-import * as CACHE from '../../cache';
-import * as COL from '../../collections/interface/';
-import * as META from '../../metadata';
-import * as LOG from '../../utils/logger';
-import * as H from '../../utils/helpers';
-import * as ZIP from '../../utils/zipStream';
-import * as STORE from '../../storage/interface';
-import * as WF from '../../workflow/interface';
-import { SvxReader } from '../../utils/parser';
-import { IDocument } from '../../types/voyager';
-import * as COMMON from '@dpo-packrat/common';
-import { EdanCollection } from './EdanCollection';
-
-import { v4 as uuidv4 } from 'uuid';
-import path from 'path';
-import lodash from 'lodash';
-
-export type SceneAssetCollector = {
-    idSystemObject: number;
-    asset: DBAPI.Asset;
-    assetVersion: DBAPI.AssetVersion;
-    model?: DBAPI.Model;
-    modelSceneXref?: DBAPI.ModelSceneXref;
-    metadataSet?: DBAPI.Metadata[] | null;
-};
-
-export type SceneUpdateResult = {
-    success: boolean;
-    downloadsGenerated?: boolean;
-    downloadsRemoved?: boolean;
-    error?: string;
-};
-
-export class PublishScene {
-    private idSystemObject: number;
-    private analyzed: boolean = false;
-
-    private scene?: DBAPI.Scene | null;
-    private systemObjectVersion?: DBAPI.SystemObjectVersion | null;
-    private subject?: DBAPI.Subject;
-    private DownloadMSXMap?: Map<number, DBAPI.ModelSceneXref>; // map of model's idSystemObject -> ModelSceneXref
-    private SacList: SceneAssetCollector[] = [];                // array of SceneAssetCollector
-
-    private assetVersions?: DBAPI.AssetVersion[] | null = null;
-
-    private sceneFile?: string | undefined = undefined;
-    private extractedPath?: string | undefined = undefined;
-    private svxDocument?: IDocument | null = null;
-    private edan3DResourceList?: COL.Edan3DResource[] = [];
-    private resourcesHotFolder?: string | undefined = undefined;
-
-    private sharedName?: string | undefined = undefined;
-
-    constructor(idSystemObject: number) {
-        this.idSystemObject = idSystemObject;
-    }
-
-    async computeResourceMap(): Promise<Map<SceneAssetCollector, COL.Edan3DResource> | null> {
-        if (!this.analyzed) {
-            const result: boolean = await this.analyze();
-            if (!result)
-                return null;
-        }
-
-        if (!this.scene)
-            return null;
-        const resourceMap: Map<SceneAssetCollector, COL.Edan3DResource> = new Map<SceneAssetCollector, COL.Edan3DResource>();
-        for (const SAC of this.SacList.values()) {
-            if (!SAC.model) // SAC is not a download, skip it
-                continue;
-
-            // compute download entry
-            const resource: COL.Edan3DResource | null = await this.extractResource(SAC, this.scene.EdanUUID!); // eslint-disable-line @typescript-eslint/no-non-null-assertion
-            if (resource)
-                resourceMap.set(SAC, resource);
-        }
-        // LOG.info(`>>> PublishScene.computeResourceMap (scene: ${this.sceneFile} | ${H.Helpers.JSONStringify(resourceMap)})`,LOG.LS.eDEBUG);
-        return resourceMap;
-    }
-
-    async publish(ICol: COL.ICollection, ePublishedStateIntended: COMMON.ePublishedState): Promise<boolean> {
-        if (!this.analyzed) {
-            const result: boolean = await this.analyze(ePublishedStateIntended);
-            if (!result)
-                return false;
-        }
-
-        if (!this.scene || !this.subject) {
-            LOG.info(`PublishScene.publish cannot publish. no scene/subject. (scene: ${this.scene?.Name} | subject: ${this.subject?.Name})`,LOG.LS.eCOLL);
-            return false;
-        }
-
-        // stage scene
-        if (!await this.stageSceneFiles() || !this.sharedName) {
-            LOG.error(`PublishScene.publish cannot stage files. (scene: ${this.scene?.Name} | sharedName: ${this.sharedName})`,LOG.LS.eCOLL);
-            return false;
-        }
-
-        // create EDAN 3D Package
-        let edanRecord: COL.EdanRecord | null = await ICol.createEdan3DPackage(this.sharedName, this.sceneFile);
-        if (!edanRecord) {
-            LOG.error('PublishScene.publish EDAN failed', LOG.LS.eCOLL);
-            return false;
-        }
-        LOG.info(`PublishScene.publish ${edanRecord.url} succeeded with Edan status ${edanRecord.status}, publicSearch ${edanRecord.publicSearch}`, LOG.LS.eCOLL);
-        // LOG.info(`PublishScene.publish ${edanRecord.url} succeeded with Edan status ${edanRecord.status}, publicSearch ${edanRecord.publicSearch}:\n${H.Helpers.JSONStringify(edanRecord)}`, LOG.LS.eCOLL);
-
-        // stage downloads
-        if (!await this.stageDownloads() || !this.edan3DResourceList)
-            return false;
-
-        // update SystemObjectVersion.PublishedState
-        const LR: DBAPI.LicenseResolver | undefined = await CACHE.LicenseCache.getLicenseResolver(this.idSystemObject);
-        if (!await this.updatePublishedState(LR, ePublishedStateIntended))
-            return false;
-        const media_usage: COL.EdanLicenseInfo = EdanCollection.computeLicenseInfo(LR?.License?.Name); // eslint-disable-line camelcase
-
-        const { status, publicSearch, downloads } = this.computeEdanSearchFlags(edanRecord, ePublishedStateIntended);
-        const haveDownloads: boolean = (this.edan3DResourceList.length > 0);
-        const updatePackage: boolean = haveDownloads                                // we have downloads, or
-            || (status !== edanRecord.status)                                       // publication status changed
-            || (publicSearch !== edanRecord.publicSearch)                           // public search changed
-            || (!lodash.isEqual(media_usage, edanRecord.content['media_usage']));   // license has changed
-
-        // update EDAN 3D Package if we have downloads and/or if our published state has changed
-        // Per Andrew Gunther on 1/10/2023, 'media_usage' is the correct property for us to set for our calls
-        // to the EDAN 3D API upsertContent, when we want to specify licensing information for the scene (not its metadata)
-        // Confusingly, this data is presented as 'usage' when querying EDAN using its metadata search
-        if (this.svxDocument && updatePackage) {
-            const E3DPackage: COL.Edan3DPackageContent = { ...edanRecord.content };
-            E3DPackage.document = this.svxDocument;
-            E3DPackage.resources = (downloads && haveDownloads) ? this.edan3DResourceList : [];
-            E3DPackage.media_usage = media_usage; // eslint-disable-line camelcase
-
-            LOG.info(`PublishScene.publish updating ${edanRecord.url}`, LOG.LS.eCOLL);
-            edanRecord = await ICol.updateEdan3DPackage(edanRecord.url, edanRecord.title, E3DPackage, status, publicSearch);
-            if (!edanRecord) {
-                LOG.error('PublishScene.publish Edan3DPackage update failed', LOG.LS.eCOLL);
-                return false;
-            }
-            // LOG.info(`PublishScene.publish updated ${edanRecord.url}:\n${H.Helpers.JSONStringify(edanRecord)}`, LOG.LS.eCOLL);
-        }
-
-        LOG.info(`PublishScene.publish UUID ${this.scene.EdanUUID}, status ${status}, publicSearch ${publicSearch}, downloads ${downloads}, has downloads ${haveDownloads}`, LOG.LS.eCOLL);
-        return true;
-    }
-
-    static async extractSceneMetadata(idSystemObject: number, idUser: number | null): Promise<H.IOResults> {
-        const publishScene: PublishScene = new PublishScene(idSystemObject);
-        const resourceMap: Map<SceneAssetCollector, COL.Edan3DResource> | null = await publishScene.computeResourceMap();
-        if (!resourceMap)
-            return { success: false, error: 'PublishScene.extractSceneMetadata failed to compute resource map' };
-
-        // LOG.info(`extractSceneMetadata(${idSystemObject}) handling ${resourceMap.size} resources`, LOG.LS.eCOLL);
-        const retValue: H.IOResults = { success: true };
-        for (const [ SAC, resource ] of resourceMap) {
-            // LOG.info(`extractSceneMetadata(${idSystemObject}, ${SAC.idSystemObject}) = ${JSON.stringify(resource)}`, LOG.LS.eCOLL);
-            const extractor: META.MetadataExtractor = new META.MetadataExtractor();
-            extractor.metadata.set('isAttachment', '1');
-            if (resource.type)
-                extractor.metadata.set('type', resource.type);
-            if (resource.category)
-                extractor.metadata.set('category', resource.category);
-            if (resource.title)
-                extractor.metadata.set('title', resource.title);
-            if (resource.attributes) {
-                for (const attribute of resource.attributes) {
-                    if (attribute.UNITS)
-                        extractor.metadata.set('units', attribute.UNITS);
-                    if (attribute.MODEL_FILE_TYPE)
-                        extractor.metadata.set('modelType', attribute.MODEL_FILE_TYPE);
-                    if (attribute.FILE_TYPE)
-                        extractor.metadata.set('fileType', attribute.FILE_TYPE);
-                    if (attribute.GLTF_STANDARDIZED)
-                        extractor.metadata.set('gltfStandardized', attribute.GLTF_STANDARDIZED ? '1' : '0');
-                    if (attribute.DRACO_COMPRESSED)
-                        extractor.metadata.set('dracoCompressed', attribute.DRACO_COMPRESSED ? '1' : '0');
-                }
-            }
-
-            if (extractor.metadata.size > 0) {
-                const SOI: DBAPI.SystemObjectInfo | undefined = await CACHE.SystemObjectCache.getSystemFromAssetVersion(SAC.assetVersion);
-                const results: H.IOResults = SOI ? await META.MetadataManager.persistExtractor(SOI.idSystemObject, idSystemObject, extractor, idUser) // eslint-disable-line @typescript-eslint/no-non-null-assertion
-                    : { success: false, error: 'Unable to compute idSystemObject for asset version' };
-                if (!results.success) {
-                    const error: string = `PublishScene.extractSceneMetadata unable to persist scene attachment metadata for asset version ${JSON.stringify(SAC.assetVersion, H.Helpers.saferStringify)}: ${results.error}`;
-                    LOG.error(error, LOG.LS.eCOLL);
-                    retValue.error += (retValue.error ? '\n' : '') + error;
-                    retValue.success = false;
-                }
-            }
-        }
-        return retValue;
-    }
-
-    private async analyze(ePublishedStateIntended?: COMMON.ePublishedState): Promise<boolean> {
-        this.analyzed = true;
-        if (!await this.fetchScene(ePublishedStateIntended) || !this.scene || !this.subject)
-            return false;
-        LOG.info(`PublishScene.analyze UUID ${this.scene.EdanUUID}`, LOG.LS.eCOLL);
-
-        // Process models, building a mapping from the model's idSystemObject -> ModelSceneXref, for those models that are for Downloads
-        if (!await this.computeMSXMap() || !this.DownloadMSXMap)
-            return false;
-        // collect and analyze assets
-        if (!await this.collectAssets(ePublishedStateIntended) || this.SacList.length <= 0)
-            return false;
-        return true;
-    }
-
-    private async fetchScene(ePublishedStateIntended?: COMMON.ePublishedState): Promise<boolean> {
-        const changingPubState: boolean = (ePublishedStateIntended !== undefined);
-        const oID: DBAPI.ObjectIDAndType | undefined = await CACHE.SystemObjectCache.getObjectFromSystem(this.idSystemObject);
-        if (!oID) {
-            LOG.error(`PublishScene.fetchScene unable to retrieve object details from ${this.idSystemObject}`, LOG.LS.eCOLL);
-            return false;
-        }
-
-        if (oID.eObjectType !== COMMON.eSystemObjectType.eScene) {
-            LOG.error(`PublishScene.fetchScene called for non scene object ${JSON.stringify(oID, H.Helpers.saferStringify)}`, LOG.LS.eCOLL);
-            return false;
-        }
-
-        // fetch SystemObjectVersion
-        this.systemObjectVersion = await DBAPI.SystemObjectVersion.fetchLatestFromSystemObject(this.idSystemObject);
-        if (!this.systemObjectVersion && changingPubState) {
-            LOG.error(`PublishScene.fetchScene could not compute SystemObjectVersion for idSystemObject ${this.idSystemObject}`, LOG.LS.eCOLL);
-            return false;
-        }
-
-        // fetch scene
-        this.scene = oID.idObject ? await DBAPI.Scene.fetch(oID.idObject) : null;
-        if (!this.scene) {
-            LOG.error(`PublishScene.fetchScene could not compute scene from ${JSON.stringify(oID, H.Helpers.saferStringify)}`, LOG.LS.eCOLL);
-            return false;
-        }
-
-        // If we're intending to change publishing state, verify that we can given the intended published state
-        if (changingPubState) {
-            if (ePublishedStateIntended !== COMMON.ePublishedState.eNotPublished &&
-               (!this.scene.ApprovedForPublication || !this.scene.PosedAndQCd)) {
-                LOG.error(`PublishScene.fetchScene attempting to publish non-Approved and/or non-QC'd scene ${JSON.stringify(this.scene, H.Helpers.saferStringify)}`, LOG.LS.eCOLL);
-                return false;
-            }
-
-            // create UUID if not done already
-            if (!this.scene.EdanUUID) {
-                this.scene.EdanUUID = uuidv4();
-                if (!await this.scene.update()) {
-                    LOG.error(`PublishScene.fetchScene unable to persist UUID for scene object ${JSON.stringify(this.scene, H.Helpers.saferStringify)}`, LOG.LS.eCOLL);
-                    return false;
-                }
-            }
-        }
-
-        // compute subject(s) owning this scene
-        const OG: DBAPI.ObjectGraph = new DBAPI.ObjectGraph(this.idSystemObject, DBAPI.eObjectGraphMode.eAncestors);
-        if (!await OG.fetch()) {
-            LOG.error(`PublishScene.fetchScene unable to compute object graph for scene ${JSON.stringify(this.scene, H.Helpers.saferStringify)}`, LOG.LS.eCOLL);
-            return false;
-        }
-        if (OG.subject && OG.subject.length > 0)
-            this.subject = OG.subject[0];
-        return true;
-    }
-
-    private async computeMSXMap(): Promise<boolean> {
-        if (!this.scene)
-            return false;
-        const DownloadMSXMap: Map<number, DBAPI.ModelSceneXref> | null = await PublishScene.computeDownloadMSXMap(this.scene.idScene);
-        if (DownloadMSXMap) {
-            this.DownloadMSXMap = DownloadMSXMap;
-            return true;
-        }
-        return false;
-    }
-
-    static async computeDownloadMSXMap(idScene: number): Promise<Map<number, DBAPI.ModelSceneXref> | null> {
-        if (!idScene)
-            return null;
-        const MSXs: DBAPI.ModelSceneXref[] | null = await DBAPI.ModelSceneXref.fetchFromScene(idScene);
-        if (!MSXs) {
-            LOG.error(`PublishScene.computeDownloadMSXMap unable to fetch ModelSceneXrefs for scene ${idScene}`, LOG.LS.eCOLL);
-            return null;
-        }
-
-        // LOG.info(`>>> computeDownloadMSXMap (${idScene}): ${H.Helpers.JSONStringify(MSXs)}`,LOG.LS.eDEBUG);
-        const DownloadMSXMap: Map<number, DBAPI.ModelSceneXref> = new Map<number, DBAPI.ModelSceneXref>();
-        for (const MSX of MSXs) {
-            // HACK: Packrat is misusing the Usage property returned by Cook for Voyager scene generation. Some
-            // assets like draco and USDZ downloads are used by the viewer & as a download. temporarily adding
-            // their Usage types until a file's 'downloadable' property is detached from 'Usage'. (#DPO3DPKRT-777)
-            if (MSX.Usage && (MSX.Usage.startsWith('Download:') || MSX.Usage.startsWith('App3D') || MSX.Usage.startsWith('iOSApp3D'))) {
-                const SOI: DBAPI.SystemObjectInfo | undefined = await CACHE.SystemObjectCache.getSystemFromObjectID({ eObjectType: COMMON.eSystemObjectType.eModel, idObject: MSX.idModel });
-                if (SOI)
-                    DownloadMSXMap.set(SOI.idSystemObject, MSX);
-            }
-        }
-        return DownloadMSXMap;
-    }
-
-    static async handleSceneUpdates(idScene: number, idSystemObject: number, _idUser: number | undefined,
-        oldPosedAndQCd: boolean, newPosedAndQCd: boolean,
-        LicenseOld: DBAPI.License | undefined, LicenseNew: DBAPI.License | undefined): Promise<SceneUpdateResult> {
-        // if we've changed Posed and QC'd, and/or we've updated our license, create or remove downloads
-        const oldDownloadState: boolean = oldPosedAndQCd && DBAPI.LicenseAllowsDownloadGeneration(LicenseOld?.RestrictLevel);
-        const newDownloadState: boolean = newPosedAndQCd && DBAPI.LicenseAllowsDownloadGeneration(LicenseNew?.RestrictLevel);
-
-        if (oldDownloadState === newDownloadState)
-            return PublishScene.sendResult(true);
-
-        if (newDownloadState) {
-            LOG.info(`PublishScene.handleSceneUpdates generating downloads for scene ${idScene}`, LOG.LS.eGQL);
-            // Generate downloads
-            const workflowEngine: WF.IWorkflowEngine | null = await WF.WorkflowFactory.getInstance();
-            if (!workflowEngine)
-                return PublishScene.sendResult(false, `Unable to fetch workflow engine for download generation for scene ${idScene}`);
-
-            // trigger the workflow/recipe
-            workflowEngine.generateSceneDownloads(idScene, { idUserInitiator: _idUser }); // don't await
-            return { success: true, downloadsGenerated: true, downloadsRemoved: false };
-        } else { // Remove downloads
-            LOG.info(`PublishScene.handleSceneUpdates removing downloads for scene ${idScene}`, LOG.LS.eGQL);
-            // Compute downloads
-            const DownloadMSXMap: Map<number, DBAPI.ModelSceneXref> | null = await PublishScene.computeDownloadMSXMap(idScene);
-            if (!DownloadMSXMap)
-                return PublishScene.sendResult(false, `Unable to fetch scene downloads for scene ${idScene}`);
-
-            // For each download, compute assets, and set those to having an asset vresion override of 0, which means do not attach to the cloned system object
-            const assetVersionOverrideMap: Map<number, number> = new Map<number, number>();
-            for (const idSystemObject of DownloadMSXMap.keys()) {
-                const assets: DBAPI.Asset[] | null = await DBAPI.Asset.fetchFromSystemObject(idSystemObject);
-                if (!assets)
-                    return PublishScene.sendResult(false, `Unable to fetch assets for idSystemObject ${idSystemObject} for scene ${idScene}`);
-                for (const asset of assets)
-                    assetVersionOverrideMap.set(asset.idAsset, 0);
-            }
-
-            const SOV: DBAPI.SystemObjectVersion | null = await DBAPI.SystemObjectVersion.cloneObjectAndXrefs(idSystemObject, null, 'Removing Downloads', assetVersionOverrideMap);
-            if (!SOV)
-                return PublishScene.sendResult(false, `Unable to clone system object version for idSystemObject ${idSystemObject} for scene ${idScene}`);
-            return { success: true, downloadsGenerated: false, downloadsRemoved: true };
-        }
-    }
-
-    private static sendResult(success: boolean, error?: string): H.IOResults {
-        if (!success)
-            LOG.error(error, LOG.LS.eCOLL);
-        return { success, error };
-    }
-
-    private async collectAssets(ePublishedStateIntended?: COMMON.ePublishedState): Promise<boolean> {
-        // LOG.info(`>>> collectAssets.DownloadMSXMap: ${H.Helpers.JSONStringify(this.DownloadMSXMap)}`,LOG.LS.eDEBUG);
-        if (!this.DownloadMSXMap)
-            return false;
-        this.assetVersions = await DBAPI.AssetVersion.fetchLatestFromSystemObject(this.idSystemObject);
-        if (!this.assetVersions || this.assetVersions.length === 0) {
-            LOG.error(`PublishScene.collectAssets unable to load asset versions for scene ${JSON.stringify(this.scene, H.Helpers.saferStringify)}`, LOG.LS.eCOLL);
-            return false;
-        }
-
-        LOG.info(`PublishScene.collectAssets downloadMSXMap ${H.Helpers.JSONStringify(this.DownloadMSXMap)}`, LOG.LS.eDEBUG);
-
-        // first pass through assets: detect and record the scene file (first file to match *.svx.json); lookup supporting information
-        // prepare to extract and discard the path to this file, so that the scene zip is "rooted" at the svx.json
-        let stageRes: H.IOResults = { success: true };
-        for (const assetVersion of this.assetVersions) {
-            // grab our system object for this asset version
-            const asset: DBAPI.Asset | null = await DBAPI.Asset.fetch(assetVersion.idAsset);
-            LOG.info(`PublishScene.collectAssets considering assetVersion=${JSON.stringify(assetVersion, H.Helpers.saferStringify)} asset=${JSON.stringify(asset, H.Helpers.saferStringify)}`, LOG.LS.eCOLL);
-            if (!asset) {
-                LOG.error(`PublishScene.collectAssets unable to load asset by id ${assetVersion.idAsset}`, LOG.LS.eCOLL);
-                return false;
-            }
-
-            // determine if assetVersion is an attachment by examining metadata
-            // NOTE: isAttachment metadata is set in computeResourceMap to label an asset as a 'resource' (i.e. downloadable)
-            // however, usdz/draco files have dual use and are resources, but also connected to a voyager scene. below is a special
-            // case for this situation until downloadable is decoupled from Usage.
-            let isAttachment: boolean = false;
-            const SOAssetVersion: DBAPI.SystemObject | null = await assetVersion.fetchSystemObject();
-            if (!SOAssetVersion) {
-                LOG.error(`PublishScene.collectAssets unable to compute system object for ${JSON.stringify(assetVersion, H.Helpers.saferStringify)}`, LOG.LS.eCOLL);
-                return false;
-            }
-            const metadataSet: DBAPI.Metadata[] | null = await  DBAPI.Metadata.fetchFromSystemObject(SOAssetVersion.idSystemObject);
-            if (metadataSet) {
-                for (const metadata of metadataSet) {
-                    if (metadata.Name === 'isAttachment') {
-                        isAttachment = (metadata.ValueShort === '1');
-                        break;
-                    }
-                }
-            } else
-                LOG.error(`PublishScene.collectAssets unable to compute metadata for ${H.Helpers.JSONStringify(assetVersion)}`, LOG.LS.eCOLL);
-
-            // if we have our asset and a system object (always the case?) then we see if this asset is in the download/resource
-            // map...
-            if (asset.idSystemObject) {
-                const modelSceneXref: DBAPI.ModelSceneXref | undefined = this.DownloadMSXMap.get(asset.idSystemObject ?? 0);
-                if (!modelSceneXref) {
-                    // LOG.info(`>>> PublishScene.collectAssets adding to list, no MSX (${asset.FileName}|${isAttachment}|${H.Helpers.JSONStringify(metadataSet)}`, LOG.LS.eDEBUG);
-                    this.SacList.push({ idSystemObject: asset.idSystemObject, asset, assetVersion, metadataSet: isAttachment ? metadataSet : undefined });
-                } else {
-                    const model: DBAPI.Model | null = await DBAPI.Model.fetch(modelSceneXref.idModel);
-                    if (!model) {
-                        LOG.error(`PublishScene.collectAssets unable to load model from xref ${H.Helpers.JSONStringify(modelSceneXref)}`, LOG.LS.eCOLL);
-                        return false;
-                    }
-                    // LOG.info(`>>> PublishScene.collectAssets adding to list with MSX (${asset.FileName}|${isAttachment}|${H.Helpers.JSONStringify(modelSceneXref)}`, LOG.LS.eDEBUG);
-                    this.SacList.push({ idSystemObject: asset.idSystemObject, asset, assetVersion, model, modelSceneXref, metadataSet: isAttachment ? metadataSet : undefined });
-
-                    // HACK: special case for handling dual-use assets (draco/usdz), which will be added as downloads/attachments by default.
-                    // whe check if we're dealing with that asset and add like other scene referenced assets. (i.e. we omit the MSX and metadataSet)
-                    if(modelSceneXref.Usage === 'App3D' || modelSceneXref.Usage === 'iOSApp3D') {
-                        LOG.info(`>>> PublishScene.collectAssets adding draco/usdz assets again (${asset.FileName})`,LOG.LS.eDEBUG);
-                        this.SacList.push({ idSystemObject: asset.idSystemObject, asset, assetVersion, metadataSet: undefined });
-                    }
-                }
-
-            } else {
-                LOG.info(`PublishScene.collectAssets not adding. no idSystemObject ${H.Helpers.JSONStringify(asset)}|${H.Helpers.JSONStringify(metadataSet)}`, LOG.LS.eDEBUG);
-            }
-
-            if (!this.sceneFile && assetVersion.FileName.toLowerCase().endsWith('.svx.json')) {
-                this.sceneFile = assetVersion.FileName;
-                this.extractedPath = assetVersion.FilePath;
-
-                // if we're intending to publish, extract scene's SVX.JSON for use in updating EDAN search status and creating downloads
-                if (ePublishedStateIntended !== undefined) {
-                    const RSR: STORE.ReadStreamResult = await STORE.AssetStorageAdapter.readAsset(asset, assetVersion);
-                    if (!RSR.success || !RSR.readStream) {
-                        LOG.error(`PublishScene.collectAssets failed to extract stream for scene's asset version ${assetVersion.idAssetVersion}: ${RSR.error}`, LOG.LS.eCOLL);
-                        return false;
-                    }
-
-                    const svx: SvxReader = new SvxReader();
-                    stageRes = await svx.loadFromStream(RSR.readStream);
-                    if (!stageRes.success) {
-                        LOG.error(`PublishScene.collectAssets failed to extract scene's svx.json contents: ${stageRes.error}`, LOG.LS.eCOLL);
-                        return false;
-                    }
-                    this.svxDocument = svx.SvxDocument;
-                }
-            }
-        }
-
-<<<<<<< HEAD
-        LOG.info(`>>> PublishScene.collectAssets.SAC: ${H.Helpers.JSONStringify(this.SacList)}`,LOG.LS.eDEBUG);
-=======
-        // LOG.info(`>>> collectAssets.SAC: ${H.Helpers.JSONStringify(this.SacList)}`,LOG.LS.eDEBUG);
->>>>>>> b05e5328
-        return true;
-    }
-
-    private async stageSceneFiles(): Promise<boolean> {
-        if (this.SacList.length <= 0 || !this.scene) {
-            LOG.error(`PublishScene.stageSceneFiles casnnot stage files for scene (${this.sceneFile}). No scene or assets list (${this.scene}|${this.SacList.length})`,LOG.LS.eCOLL);
-            return false;
-        }
-        let stageRes: H.IOResults = { success: true };
-
-        // log what will be included
-        const assets: string[] = this.SacList.map(SAC => { return `${SAC.asset.FileName}(${SAC.assetVersion.Version})`; });
-        LOG.info(`PublishScene.stageSceneFiles collecting assets for scene (${this.sceneFile}): ${assets.join(',')}`,LOG.LS.eCOLL);
-
-        // second pass: zip up appropriate assets; prepare to copy downloads
-        const zip: ZIP.ZipStream = new ZIP.ZipStream();
-        for (const SAC of this.SacList.values()) {
-            if (SAC.model || SAC.metadataSet) // skip downloads
-                continue;
-
-            const RSR: STORE.ReadStreamResult = await STORE.AssetStorageAdapter.readAsset(SAC.asset, SAC.assetVersion);
-            if (!RSR.success || !RSR.readStream) {
-                LOG.error(`PublishScene.stageSceneFiles failed to extract stream for asset version ${SAC.assetVersion.idAssetVersion}: ${RSR.error}`, LOG.LS.eCOLL);
-                return false;
-            }
-
-            const filePath: string = SAC.assetVersion.FilePath;
-            let rebasedPath: string = this.extractedPath ? filePath.replace(this.extractedPath, '') : filePath;
-            if (this.extractedPath && rebasedPath.startsWith('/'))
-                rebasedPath = rebasedPath.substring(1);
-
-            const fileNameAndPath: string = path.posix.join(rebasedPath, SAC.assetVersion.FileName);
-            LOG.info(`PublishScene.stageSceneFiles adding ${fileNameAndPath} to zip`, LOG.LS.eCOLL);
-            const res: H.IOResults = await zip.add(fileNameAndPath, RSR.readStream);
-            if (!res.success) {
-                LOG.error(`PublishScene.stageSceneFiles failed to add asset version ${SAC.assetVersion.idAssetVersion} to zip: ${res.error}`, LOG.LS.eCOLL);
-                return false;
-            }
-        }
-
-        const zipStream: NodeJS.ReadableStream | null = await zip.streamContent(null);
-        if (!zipStream) {
-            LOG.error('PublishScene.stageSceneFiles failed to extract stream from zip', LOG.LS.eCOLL);
-            return false;
-        }
-
-        stageRes = await H.Helpers.fileOrDirExists(Config.collection.edan.stagingRoot);
-        if (!stageRes.success)
-            stageRes = await H.Helpers.createDirectory(Config.collection.edan.stagingRoot);
-        if (!stageRes.success) {
-            LOG.error(`PublishScene.stageSceneFiles unable to ensure existence of staging directory ${Config.collection.edan.stagingRoot}: ${stageRes.error}`, LOG.LS.eCOLL);
-            return false;
-        }
-
-        const noFinalSlash: boolean = !Config.collection.edan.upsertContentRoot.endsWith('/');
-        this.sharedName = Config.collection.edan.upsertContentRoot + (noFinalSlash ? '/' : '') + this.scene.EdanUUID! + '.zip'; // eslint-disable-line @typescript-eslint/no-non-null-assertion
-        const stagedName: string = path.join(Config.collection.edan.stagingRoot, this.scene.EdanUUID!) + '.zip'; // eslint-disable-line @typescript-eslint/no-non-null-assertion
-        LOG.info(`PublishScene.stageSceneFiles staging file ${stagedName}, referenced in publish as ${this.sharedName}`, LOG.LS.eCOLL);
-
-        stageRes = await H.Helpers.writeStreamToFile(zipStream, stagedName);
-        if (!stageRes.success) {
-            LOG.error(`PublishScene.stageSceneFiles unable to stage file ${stagedName}: ${stageRes.error}`, LOG.LS.eCOLL);
-            return false;
-        }
-        LOG.info(`PublishScene.stageSceneFiles staged file ${stagedName}`, LOG.LS.eCOLL);
-        return true;
-    }
-
-    private async stageDownloads(): Promise<boolean> {
-        if (this.SacList.length <= 0 || !this.scene)
-            return false;
-        // third pass: stage downloads
-        let stageRes: H.IOResults = { success: true };
-        this.edan3DResourceList = [];
-        this.resourcesHotFolder = path.join(Config.collection.edan.resourcesHotFolder, this.scene.EdanUUID!); // eslint-disable-line @typescript-eslint/no-non-null-assertion
-
-        for (const SAC of this.SacList.values()) {
-            // LOG.info(`>>> stageDownloads.SAC: ${H.Helpers.JSONStringify(SAC)}`,LOG.LS.eDEBUG);
-            if (!SAC.model && !SAC.metadataSet) // SAC is not a attachment, skip it
-                continue;
-
-            if (!await this.ensureResourceHotFolderExists())
-                return false;
-
-            const RSR: STORE.ReadStreamResult = await STORE.AssetStorageAdapter.readAsset(SAC.asset, SAC.assetVersion);
-            if (!RSR.success || !RSR.readStream) {
-                LOG.error(`PublishScene.stageDownloads failed to extract stream for asset version ${SAC.assetVersion.idAssetVersion}: ${RSR.error}`, LOG.LS.eCOLL);
-                return false;
-            }
-
-            // copy stream to resourcesHotFolder
-            const stagedName: string = path.join(this.resourcesHotFolder, SAC.assetVersion.FileName);
-            LOG.info(`PublishScene.stageDownloads staging file ${stagedName}`, LOG.LS.eCOLL);
-            stageRes = await H.Helpers.writeStreamToFile(RSR.readStream, stagedName);
-            if (!stageRes.success) {
-                LOG.error(`PublishScene.stageDownloads unable to stage file ${stagedName}: ${stageRes.error}`, LOG.LS.eCOLL);
-                return false;
-            }
-            LOG.info(`PublishScene.stageDownloads staged file ${stagedName}`, LOG.LS.eCOLL);
-
-            // prepare download entry
-            const resource: COL.Edan3DResource | null = await this.extractResource(SAC, this.scene.EdanUUID!); // eslint-disable-line @typescript-eslint/no-non-null-assertion
-            if (resource)
-                this.edan3DResourceList.push(resource);
-        }
-
-        return true;
-    }
-
-    private async ensureResourceHotFolderExists(): Promise<boolean> {
-        // create resourcesHotFolder if we haven't yet
-        if (!this.scene || !this.resourcesHotFolder)
-            return false;
-
-        let stageRes: H.IOResults = await H.Helpers.fileOrDirExists(this.resourcesHotFolder);
-        if (!stageRes.success)
-            stageRes = await H.Helpers.createDirectory(this.resourcesHotFolder);
-        if (!stageRes.success) {
-            LOG.error(`PublishScene.ensureResourceHotFolderExists failed to create resources hot folder ${this.resourcesHotFolder}: ${stageRes.error}`, LOG.LS.eCOLL);
-            return false;
-        }
-        return true;
-    }
-
-    static async mapEdanUnitsToPackratVocabulary(units: COL.Edan3DResourceAttributeUnits): Promise<DBAPI.Vocabulary | undefined> {
-        let eVocabID: COMMON.eVocabularyID | undefined = undefined;
-        switch (units) {
-            case 'mm': eVocabID = COMMON.eVocabularyID.eEdan3DResourceAttributeUnitsmm; break;
-            case 'cm': eVocabID = COMMON.eVocabularyID.eEdan3DResourceAttributeUnitscm; break;
-            case 'm':  eVocabID = COMMON.eVocabularyID.eEdan3DResourceAttributeUnitsm;  break;
-            case 'km': eVocabID = COMMON.eVocabularyID.eEdan3DResourceAttributeUnitskm; break;
-            case 'in': eVocabID = COMMON.eVocabularyID.eEdan3DResourceAttributeUnitsin; break;
-            case 'ft': eVocabID = COMMON.eVocabularyID.eEdan3DResourceAttributeUnitsft; break;
-            case 'yd': eVocabID = COMMON.eVocabularyID.eEdan3DResourceAttributeUnitsyd; break;
-            case 'mi': eVocabID = COMMON.eVocabularyID.eEdan3DResourceAttributeUnitsmi; break;
-        }
-        return eVocabID ? await CACHE.VocabularyCache.vocabularyByEnum(eVocabID) : undefined;
-    }
-
-    static computeDownloadType(category?: COL.Edan3DResourceCategory | undefined,
-        MODEL_FILE_TYPE?: COL.Edan3DResourceAttributeModelFileType | undefined, DRACO_COMPRESSED?: boolean | undefined): string {
-
-        let tag: string = '';
-        switch (category) {
-            case 'Low resolution':
-                switch (MODEL_FILE_TYPE) {
-                    case 'glb':  tag = DRACO_COMPRESSED ? 'webassetglbarcompressed' : 'webassetglblowuncompressed'; break;
-                    case 'obj':  tag = 'objziplow'; break;
-                    case 'gltf': tag = 'gltfziplow'; break;
-                }
-                break;
-            case 'iOS AR model':
-                tag =  (MODEL_FILE_TYPE === 'usdz') ? 'usdz' : '';
-                break;
-            case 'Full resolution':
-                tag = (MODEL_FILE_TYPE === 'obj') ? 'objzipfull' : '';
-                break;
-        }
-        return tag;
-    }
-
-    private async extractResource(SAC: SceneAssetCollector, uuid: string): Promise<COL.Edan3DResource | null> {
-        let type: COL.Edan3DResourceType | undefined = undefined;
-        let UNITS: COL.Edan3DResourceAttributeUnits | undefined = undefined;
-        let MODEL_FILE_TYPE: COL.Edan3DResourceAttributeModelFileType | undefined = undefined;
-        let FILE_TYPE: COL.Edan3DResourceAttributeFileType | undefined = undefined;
-        let GLTF_STANDARDIZED: boolean = true;                            // per Jon Blundel, 8/19/2021, models generated by Cook for downloads meets this criteria
-        let DRACO_COMPRESSED: boolean = false;
-        let category: COL.Edan3DResourceCategory | undefined = undefined;   // Possible values: 'Full resolution', 'Medium resolution', 'Low resolution', 'Watertight', 'iOS AR model'
-
-        if (SAC.metadataSet) {
-            for (const metadata of SAC.metadataSet) {
-                switch (metadata.Name.toLowerCase()) {
-                    case 'type':
-                        switch (metadata.ValueShort) {
-                            case '3D mesh':
-                            case 'CAD model':
-                                type = metadata.ValueShort;
-                                break;
-                        } break;
-
-                    case 'category':
-                        switch (metadata.ValueShort) {
-                            case 'Low resolution':
-                            case 'iOS AR model':
-                            case 'Full resolution':
-                                category = metadata.ValueShort;
-                                break;
-                        } break;
-
-                    case 'units':
-                        switch (metadata.ValueShort) {
-                            case 'mm':
-                            case 'cm':
-                            case 'm':
-                            case 'km':
-                            case 'in':
-                            case 'ft':
-                            case 'yd':
-                            case 'mi':
-                                UNITS = metadata.ValueShort;
-                                break;
-                        } break;
-
-                    case 'modeltype':
-                        switch (metadata.ValueShort) {
-                            case 'obj':
-                            case 'ply':
-                            case 'stl':
-                            case 'glb':
-                            case 'gltf':
-                            case 'usdz':
-                            case 'x3d':
-                                MODEL_FILE_TYPE = metadata.ValueShort;
-                                break;
-                        } break;
-
-                    case 'filetype':
-                        switch (metadata.ValueShort) {
-                            case 'zip':
-                            case 'glb':
-                            case 'usdz':
-                                FILE_TYPE = metadata.ValueShort;
-                                break;
-                        } break;
-
-                    case 'gltfstandardized': GLTF_STANDARDIZED = (metadata.ValueShort === '1'); break;
-                    case 'dracocompressed':  DRACO_COMPRESSED = (metadata.ValueShort === '1'); break;
-                }
-            }
-        }
-
-        if (SAC.model && SAC.modelSceneXref) {
-            const typeV: DBAPI.Vocabulary | undefined = SAC.model.idVCreationMethod ? await CACHE.VocabularyCache.vocabulary(SAC.model.idVCreationMethod) : undefined;
-            switch (typeV?.Term) {
-                default: LOG.error(`PublishScene.extractResource found no type mapping for ${typeV?.Term}`, LOG.LS.eCOLL); break;
-                case undefined: break;
-                case 'Scan To Mesh':    type = '3D mesh'; break;
-                case 'CAD':             type = 'CAD model'; break;
-            }
-
-            const unitsV: DBAPI.Vocabulary | undefined = SAC.model.idVUnits ? await CACHE.VocabularyCache.vocabulary(SAC.model.idVUnits) : undefined;
-            switch (unitsV?.Term) {
-                default: LOG.error(`PublishScene.extractResource found no units mapping for ${unitsV?.Term}`, LOG.LS.eCOLL); break;
-                case undefined: break;
-                case 'Millimeter':  UNITS = 'mm'; break;
-                case 'Centimeter':  UNITS = 'cm'; break;
-                case 'Meter':       UNITS = 'm'; break;
-                case 'Kilometer':   UNITS = 'km'; break;
-                case 'Inch':        UNITS = 'in'; break;
-                case 'Foot':        UNITS = 'ft'; break;
-                case 'Yard':        UNITS = 'yd'; break;
-                case 'Mile':        UNITS = 'mi'; break;
-            }
-
-            const modelTypeV: DBAPI.Vocabulary | undefined = SAC.model.idVFileType ? await CACHE.VocabularyCache.vocabulary(SAC.model.idVFileType) : undefined;
-            switch (modelTypeV?.Term) {
-                default: LOG.error(`PublishScene.extractResource found no model file type mapping for ${modelTypeV?.Term}`, LOG.LS.eCOLL); break;
-                case undefined: break;
-                case 'obj - Alias Wavefront Object':                MODEL_FILE_TYPE = 'obj'; break;
-                case 'ply - Stanford Polygon File Format':          MODEL_FILE_TYPE = 'ply'; break;
-                case 'stl - StereoLithography':                     MODEL_FILE_TYPE = 'stl'; break;
-                case 'glb - GL Transmission Format Binary':         MODEL_FILE_TYPE = 'glb'; break;
-                case 'gltf - GL Transmission Format':               MODEL_FILE_TYPE = 'gltf'; break;
-                case 'usdz - Universal Scene Description (zipped)': MODEL_FILE_TYPE = 'usdz'; break;
-                case 'x3d':                                         MODEL_FILE_TYPE = 'x3d'; break;
-                // case 'usd - Universal Scene Description':           break;
-                // case 'wrl - VRML':                                  break;
-                // case 'dae - COLLADA':                               break;
-                // case 'fbx - Filmbox':                               break;
-                // case 'ma - Maya':                                   break;
-                // case '3ds - 3D Studio':                             break;
-                // case 'ptx':                                         break;
-                // case 'pts':                                         break;
-            }
-
-            switch (path.extname(SAC.assetVersion.FileName).toLowerCase()) {
-                default: LOG.error(`PublishScene.extractResource found no file type mapping for ${SAC.assetVersion.FileName}`, LOG.LS.eCOLL); break;
-                case '.zip':    FILE_TYPE = 'zip'; break;
-                case '.glb':    FILE_TYPE = 'glb'; break;
-                case '.usdz':   FILE_TYPE = 'usdz'; break;
-            }
-
-            // handle download types
-<<<<<<< HEAD
-            LOG.info(`PublishScene.extractResource ${H.Helpers.JSONStringify(SAC.modelSceneXref)}`, LOG.LS.eDEBUG);
-=======
->>>>>>> b05e5328
-            switch (SAC.modelSceneXref.Usage?.replace('Download:', '').toLowerCase()) {
-                case undefined:
-                case 'webassetglblowuncompressed':  category = 'Low resolution';    MODEL_FILE_TYPE = 'glb'; break;
-                case 'objzipfull':                  category = 'Full resolution';   MODEL_FILE_TYPE = 'obj'; break;
-                case 'objziplow':                   category = 'Low resolution';    MODEL_FILE_TYPE = 'obj'; break;
-                case 'gltfziplow':                  category = 'Low resolution';    MODEL_FILE_TYPE = 'gltf'; break;
-
-                // HACK: special case to account for USDZ/Draco models which have dual purpose 'usage'
-                // and requires specific Usage to work. fix when decoupling 'downloadable' property.
-                case 'usdz':
-                case 'iosapp3d':                    category = 'iOS AR model';      MODEL_FILE_TYPE = 'usdz'; break;
-                case 'webassetglbarcompressed':
-                case 'app3d':                       category = 'Low resolution';    MODEL_FILE_TYPE = 'glb'; DRACO_COMPRESSED = true; break;
-            }
-        }
-
-        const subjectName: string = this.subject ? this.subject.Name : '';
-        const sceneName: string = this.scene ? this.scene.Name : '';
-        const name: string = subjectName + ((sceneName && sceneName != 'Scene') ? `: ${sceneName}` : '');   // Full title of edanmdm record, plus a possible scene title
-        const title: string = `${name} (${category} ${type}, ${MODEL_FILE_TYPE}, scale in ${UNITS})`;       // name, below, plus ($$category$$ $$type$$, $$attributes.MODEL_FILE_TYPE$$, scale in $$attributes.UNITS$$)
-
-        const url: string = `https://3d-api.si.edu/content/document/3d_package:${uuid}/resources/${SAC.assetVersion.FileName}`;
-        const filename: string = SAC.assetVersion.FileName;
-        const attributes: COL.Edan3DResourceAttribute[] = [{ UNITS, MODEL_FILE_TYPE, FILE_TYPE, GLTF_STANDARDIZED, DRACO_COMPRESSED }];
-        return { filename, url, type, title, name, attributes, category };
-    }
-
-    private async updatePublishedState(LR: DBAPI.LicenseResolver | undefined, ePublishedStateIntended: COMMON.ePublishedState): Promise<boolean> {
-        if (!this.systemObjectVersion)
-            return false;
-
-        // Determine if licensing prevents publishing
-        if (LR && LR.License &&
-            DBAPI.LicenseRestrictLevelToPublishedStateEnum(LR.License.RestrictLevel) === COMMON.ePublishedState.eNotPublished)
-            ePublishedStateIntended = COMMON.ePublishedState.eNotPublished;
-        LOG.info(`PublishScene.updatePublishedState computed license ${LR ? JSON.stringify(LR.License, H.Helpers.saferStringify) : 'none'}, resulting in published state of ${ePublishedStateIntended}`, LOG.LS.eCOLL);
-
-        if (this.systemObjectVersion.publishedStateEnum() !== ePublishedStateIntended) {
-            this.systemObjectVersion.setPublishedState(ePublishedStateIntended);
-            if (!await this.systemObjectVersion.update()) {
-                LOG.error(`PublishScene.updatePublishedState unable to update published state for ${JSON.stringify(this.systemObjectVersion, H.Helpers.saferStringify)}`, LOG.LS.eCOLL);
-                return false;
-            }
-        } else {
-            LOG.info(`PublishScene.updatePublishedState skipping.... ${H.Helpers.JSONStringify(ePublishedStateIntended)}`, LOG.LS.eDEBUG);
-        }
-
-        return true;
-    }
-
-    private computeEdanSearchFlags(edanRecord: COL.EdanRecord, eState: COMMON.ePublishedState): { status: number, publicSearch: boolean, downloads: boolean } {
-        let status: number = edanRecord.status;
-        let publicSearch: boolean = edanRecord.publicSearch;
-        let downloads: boolean = publicSearch;
-
-        switch (eState) {
-            default:
-            case COMMON.ePublishedState.eNotPublished:       status = 1; publicSearch = false; downloads = false; break;
-            case COMMON.ePublishedState.eAPIOnly:            status = 0; publicSearch = false; downloads = true;  break;
-            case COMMON.ePublishedState.ePublished:          status = 0; publicSearch = true;  downloads = true;  break;
-            // case COMMON.ePublishedState.eViewOnly:           status = 0; publicSearch = true;  downloads = false; break;
-        }
-        LOG.info(`PublishScene.computeEdanSearchFlags(${COMMON.ePublishedState[eState]}) = { status ${status}, publicSearch ${publicSearch}, downloads ${downloads} }`, LOG.LS.eCOLL);
-        return { status, publicSearch, downloads };
-    }
+import { Config } from '../../config';
+import * as DBAPI from '../../db';
+import * as CACHE from '../../cache';
+import * as COL from '../../collections/interface/';
+import * as META from '../../metadata';
+import * as LOG from '../../utils/logger';
+import * as H from '../../utils/helpers';
+import * as ZIP from '../../utils/zipStream';
+import * as STORE from '../../storage/interface';
+import * as WF from '../../workflow/interface';
+import { SvxReader } from '../../utils/parser';
+import { IDocument } from '../../types/voyager';
+import * as COMMON from '@dpo-packrat/common';
+import { EdanCollection } from './EdanCollection';
+
+import { v4 as uuidv4 } from 'uuid';
+import path from 'path';
+import lodash from 'lodash';
+
+export type SceneAssetCollector = {
+    idSystemObject: number;
+    asset: DBAPI.Asset;
+    assetVersion: DBAPI.AssetVersion;
+    model?: DBAPI.Model;
+    modelSceneXref?: DBAPI.ModelSceneXref;
+    metadataSet?: DBAPI.Metadata[] | null;
+};
+
+export type SceneUpdateResult = {
+    success: boolean;
+    downloadsGenerated?: boolean;
+    downloadsRemoved?: boolean;
+    error?: string;
+};
+
+export class PublishScene {
+    private idSystemObject: number;
+    private analyzed: boolean = false;
+
+    private scene?: DBAPI.Scene | null;
+    private systemObjectVersion?: DBAPI.SystemObjectVersion | null;
+    private subject?: DBAPI.Subject;
+    private DownloadMSXMap?: Map<number, DBAPI.ModelSceneXref>; // map of model's idSystemObject -> ModelSceneXref
+    private SacList: SceneAssetCollector[] = [];                // array of SceneAssetCollector
+
+    private assetVersions?: DBAPI.AssetVersion[] | null = null;
+
+    private sceneFile?: string | undefined = undefined;
+    private extractedPath?: string | undefined = undefined;
+    private svxDocument?: IDocument | null = null;
+    private edan3DResourceList?: COL.Edan3DResource[] = [];
+    private resourcesHotFolder?: string | undefined = undefined;
+
+    private sharedName?: string | undefined = undefined;
+
+    constructor(idSystemObject: number) {
+        this.idSystemObject = idSystemObject;
+    }
+
+    async computeResourceMap(): Promise<Map<SceneAssetCollector, COL.Edan3DResource> | null> {
+        if (!this.analyzed) {
+            const result: boolean = await this.analyze();
+            if (!result)
+                return null;
+        }
+
+        if (!this.scene)
+            return null;
+        const resourceMap: Map<SceneAssetCollector, COL.Edan3DResource> = new Map<SceneAssetCollector, COL.Edan3DResource>();
+        for (const SAC of this.SacList.values()) {
+            if (!SAC.model) // SAC is not a download, skip it
+                continue;
+
+            // compute download entry
+            const resource: COL.Edan3DResource | null = await this.extractResource(SAC, this.scene.EdanUUID!); // eslint-disable-line @typescript-eslint/no-non-null-assertion
+            if (resource)
+                resourceMap.set(SAC, resource);
+        }
+        // LOG.info(`>>> PublishScene.computeResourceMap (scene: ${this.sceneFile} | ${H.Helpers.JSONStringify(resourceMap)})`,LOG.LS.eDEBUG);
+        return resourceMap;
+    }
+
+    async publish(ICol: COL.ICollection, ePublishedStateIntended: COMMON.ePublishedState): Promise<boolean> {
+        if (!this.analyzed) {
+            const result: boolean = await this.analyze(ePublishedStateIntended);
+            if (!result)
+                return false;
+        }
+
+        if (!this.scene || !this.subject) {
+            LOG.info(`PublishScene.publish cannot publish. no scene/subject. (scene: ${this.scene?.Name} | subject: ${this.subject?.Name})`,LOG.LS.eCOLL);
+            return false;
+        }
+
+        // stage scene
+        if (!await this.stageSceneFiles() || !this.sharedName) {
+            LOG.error(`PublishScene.publish cannot stage files. (scene: ${this.scene?.Name} | sharedName: ${this.sharedName})`,LOG.LS.eCOLL);
+            return false;
+        }
+
+        // create EDAN 3D Package
+        let edanRecord: COL.EdanRecord | null = await ICol.createEdan3DPackage(this.sharedName, this.sceneFile);
+        if (!edanRecord) {
+            LOG.error('PublishScene.publish EDAN failed', LOG.LS.eCOLL);
+            return false;
+        }
+        LOG.info(`PublishScene.publish ${edanRecord.url} succeeded with Edan status ${edanRecord.status}, publicSearch ${edanRecord.publicSearch}`, LOG.LS.eCOLL);
+        // LOG.info(`PublishScene.publish ${edanRecord.url} succeeded with Edan status ${edanRecord.status}, publicSearch ${edanRecord.publicSearch}:\n${H.Helpers.JSONStringify(edanRecord)}`, LOG.LS.eCOLL);
+
+        // stage downloads
+        if (!await this.stageDownloads() || !this.edan3DResourceList)
+            return false;
+
+        // update SystemObjectVersion.PublishedState
+        const LR: DBAPI.LicenseResolver | undefined = await CACHE.LicenseCache.getLicenseResolver(this.idSystemObject);
+        if (!await this.updatePublishedState(LR, ePublishedStateIntended))
+            return false;
+        const media_usage: COL.EdanLicenseInfo = EdanCollection.computeLicenseInfo(LR?.License?.Name); // eslint-disable-line camelcase
+
+        const { status, publicSearch, downloads } = this.computeEdanSearchFlags(edanRecord, ePublishedStateIntended);
+        const haveDownloads: boolean = (this.edan3DResourceList.length > 0);
+        const updatePackage: boolean = haveDownloads                                // we have downloads, or
+            || (status !== edanRecord.status)                                       // publication status changed
+            || (publicSearch !== edanRecord.publicSearch)                           // public search changed
+            || (!lodash.isEqual(media_usage, edanRecord.content['media_usage']));   // license has changed
+
+        // update EDAN 3D Package if we have downloads and/or if our published state has changed
+        // Per Andrew Gunther on 1/10/2023, 'media_usage' is the correct property for us to set for our calls
+        // to the EDAN 3D API upsertContent, when we want to specify licensing information for the scene (not its metadata)
+        // Confusingly, this data is presented as 'usage' when querying EDAN using its metadata search
+        if (this.svxDocument && updatePackage) {
+            const E3DPackage: COL.Edan3DPackageContent = { ...edanRecord.content };
+            E3DPackage.document = this.svxDocument;
+            E3DPackage.resources = (downloads && haveDownloads) ? this.edan3DResourceList : [];
+            E3DPackage.media_usage = media_usage; // eslint-disable-line camelcase
+
+            LOG.info(`PublishScene.publish updating ${edanRecord.url}`, LOG.LS.eCOLL);
+            edanRecord = await ICol.updateEdan3DPackage(edanRecord.url, edanRecord.title, E3DPackage, status, publicSearch);
+            if (!edanRecord) {
+                LOG.error('PublishScene.publish Edan3DPackage update failed', LOG.LS.eCOLL);
+                return false;
+            }
+            // LOG.info(`PublishScene.publish updated ${edanRecord.url}:\n${H.Helpers.JSONStringify(edanRecord)}`, LOG.LS.eCOLL);
+        }
+
+        LOG.info(`PublishScene.publish UUID ${this.scene.EdanUUID}, status ${status}, publicSearch ${publicSearch}, downloads ${downloads}, has downloads ${haveDownloads}`, LOG.LS.eCOLL);
+        return true;
+    }
+
+    static async extractSceneMetadata(idSystemObject: number, idUser: number | null): Promise<H.IOResults> {
+        const publishScene: PublishScene = new PublishScene(idSystemObject);
+        const resourceMap: Map<SceneAssetCollector, COL.Edan3DResource> | null = await publishScene.computeResourceMap();
+        if (!resourceMap)
+            return { success: false, error: 'PublishScene.extractSceneMetadata failed to compute resource map' };
+
+        // LOG.info(`extractSceneMetadata(${idSystemObject}) handling ${resourceMap.size} resources`, LOG.LS.eCOLL);
+        const retValue: H.IOResults = { success: true };
+        for (const [ SAC, resource ] of resourceMap) {
+            // LOG.info(`extractSceneMetadata(${idSystemObject}, ${SAC.idSystemObject}) = ${JSON.stringify(resource)}`, LOG.LS.eCOLL);
+            const extractor: META.MetadataExtractor = new META.MetadataExtractor();
+            extractor.metadata.set('isAttachment', '1');
+            if (resource.type)
+                extractor.metadata.set('type', resource.type);
+            if (resource.category)
+                extractor.metadata.set('category', resource.category);
+            if (resource.title)
+                extractor.metadata.set('title', resource.title);
+            if (resource.attributes) {
+                for (const attribute of resource.attributes) {
+                    if (attribute.UNITS)
+                        extractor.metadata.set('units', attribute.UNITS);
+                    if (attribute.MODEL_FILE_TYPE)
+                        extractor.metadata.set('modelType', attribute.MODEL_FILE_TYPE);
+                    if (attribute.FILE_TYPE)
+                        extractor.metadata.set('fileType', attribute.FILE_TYPE);
+                    if (attribute.GLTF_STANDARDIZED)
+                        extractor.metadata.set('gltfStandardized', attribute.GLTF_STANDARDIZED ? '1' : '0');
+                    if (attribute.DRACO_COMPRESSED)
+                        extractor.metadata.set('dracoCompressed', attribute.DRACO_COMPRESSED ? '1' : '0');
+                }
+            }
+
+            if (extractor.metadata.size > 0) {
+                const SOI: DBAPI.SystemObjectInfo | undefined = await CACHE.SystemObjectCache.getSystemFromAssetVersion(SAC.assetVersion);
+                const results: H.IOResults = SOI ? await META.MetadataManager.persistExtractor(SOI.idSystemObject, idSystemObject, extractor, idUser) // eslint-disable-line @typescript-eslint/no-non-null-assertion
+                    : { success: false, error: 'Unable to compute idSystemObject for asset version' };
+                if (!results.success) {
+                    const error: string = `PublishScene.extractSceneMetadata unable to persist scene attachment metadata for asset version ${JSON.stringify(SAC.assetVersion, H.Helpers.saferStringify)}: ${results.error}`;
+                    LOG.error(error, LOG.LS.eCOLL);
+                    retValue.error += (retValue.error ? '\n' : '') + error;
+                    retValue.success = false;
+                }
+            }
+        }
+        return retValue;
+    }
+
+    private async analyze(ePublishedStateIntended?: COMMON.ePublishedState): Promise<boolean> {
+        this.analyzed = true;
+        if (!await this.fetchScene(ePublishedStateIntended) || !this.scene || !this.subject)
+            return false;
+        LOG.info(`PublishScene.analyze UUID ${this.scene.EdanUUID}`, LOG.LS.eCOLL);
+
+        // Process models, building a mapping from the model's idSystemObject -> ModelSceneXref, for those models that are for Downloads
+        if (!await this.computeMSXMap() || !this.DownloadMSXMap)
+            return false;
+        // collect and analyze assets
+        if (!await this.collectAssets(ePublishedStateIntended) || this.SacList.length <= 0)
+            return false;
+        return true;
+    }
+
+    private async fetchScene(ePublishedStateIntended?: COMMON.ePublishedState): Promise<boolean> {
+        const changingPubState: boolean = (ePublishedStateIntended !== undefined);
+        const oID: DBAPI.ObjectIDAndType | undefined = await CACHE.SystemObjectCache.getObjectFromSystem(this.idSystemObject);
+        if (!oID) {
+            LOG.error(`PublishScene.fetchScene unable to retrieve object details from ${this.idSystemObject}`, LOG.LS.eCOLL);
+            return false;
+        }
+
+        if (oID.eObjectType !== COMMON.eSystemObjectType.eScene) {
+            LOG.error(`PublishScene.fetchScene called for non scene object ${JSON.stringify(oID, H.Helpers.saferStringify)}`, LOG.LS.eCOLL);
+            return false;
+        }
+
+        // fetch SystemObjectVersion
+        this.systemObjectVersion = await DBAPI.SystemObjectVersion.fetchLatestFromSystemObject(this.idSystemObject);
+        if (!this.systemObjectVersion && changingPubState) {
+            LOG.error(`PublishScene.fetchScene could not compute SystemObjectVersion for idSystemObject ${this.idSystemObject}`, LOG.LS.eCOLL);
+            return false;
+        }
+
+        // fetch scene
+        this.scene = oID.idObject ? await DBAPI.Scene.fetch(oID.idObject) : null;
+        if (!this.scene) {
+            LOG.error(`PublishScene.fetchScene could not compute scene from ${JSON.stringify(oID, H.Helpers.saferStringify)}`, LOG.LS.eCOLL);
+            return false;
+        }
+
+        // If we're intending to change publishing state, verify that we can given the intended published state
+        if (changingPubState) {
+            if (ePublishedStateIntended !== COMMON.ePublishedState.eNotPublished &&
+               (!this.scene.ApprovedForPublication || !this.scene.PosedAndQCd)) {
+                LOG.error(`PublishScene.fetchScene attempting to publish non-Approved and/or non-QC'd scene ${JSON.stringify(this.scene, H.Helpers.saferStringify)}`, LOG.LS.eCOLL);
+                return false;
+            }
+
+            // create UUID if not done already
+            if (!this.scene.EdanUUID) {
+                this.scene.EdanUUID = uuidv4();
+                if (!await this.scene.update()) {
+                    LOG.error(`PublishScene.fetchScene unable to persist UUID for scene object ${JSON.stringify(this.scene, H.Helpers.saferStringify)}`, LOG.LS.eCOLL);
+                    return false;
+                }
+            }
+        }
+
+        // compute subject(s) owning this scene
+        const OG: DBAPI.ObjectGraph = new DBAPI.ObjectGraph(this.idSystemObject, DBAPI.eObjectGraphMode.eAncestors);
+        if (!await OG.fetch()) {
+            LOG.error(`PublishScene.fetchScene unable to compute object graph for scene ${JSON.stringify(this.scene, H.Helpers.saferStringify)}`, LOG.LS.eCOLL);
+            return false;
+        }
+        if (OG.subject && OG.subject.length > 0)
+            this.subject = OG.subject[0];
+        return true;
+    }
+
+    private async computeMSXMap(): Promise<boolean> {
+        if (!this.scene)
+            return false;
+        const DownloadMSXMap: Map<number, DBAPI.ModelSceneXref> | null = await PublishScene.computeDownloadMSXMap(this.scene.idScene);
+        if (DownloadMSXMap) {
+            this.DownloadMSXMap = DownloadMSXMap;
+            return true;
+        }
+        return false;
+    }
+
+    static async computeDownloadMSXMap(idScene: number): Promise<Map<number, DBAPI.ModelSceneXref> | null> {
+        if (!idScene)
+            return null;
+        const MSXs: DBAPI.ModelSceneXref[] | null = await DBAPI.ModelSceneXref.fetchFromScene(idScene);
+        if (!MSXs) {
+            LOG.error(`PublishScene.computeDownloadMSXMap unable to fetch ModelSceneXrefs for scene ${idScene}`, LOG.LS.eCOLL);
+            return null;
+        }
+
+        // LOG.info(`>>> computeDownloadMSXMap (${idScene}): ${H.Helpers.JSONStringify(MSXs)}`,LOG.LS.eDEBUG);
+        const DownloadMSXMap: Map<number, DBAPI.ModelSceneXref> = new Map<number, DBAPI.ModelSceneXref>();
+        for (const MSX of MSXs) {
+            // HACK: Packrat is misusing the Usage property returned by Cook for Voyager scene generation. Some
+            // assets like draco and USDZ downloads are used by the viewer & as a download. temporarily adding
+            // their Usage types until a file's 'downloadable' property is detached from 'Usage'. (#DPO3DPKRT-777)
+            if (MSX.Usage && (MSX.Usage.startsWith('Download:') || MSX.Usage.startsWith('App3D') || MSX.Usage.startsWith('iOSApp3D'))) {
+                const SOI: DBAPI.SystemObjectInfo | undefined = await CACHE.SystemObjectCache.getSystemFromObjectID({ eObjectType: COMMON.eSystemObjectType.eModel, idObject: MSX.idModel });
+                if (SOI)
+                    DownloadMSXMap.set(SOI.idSystemObject, MSX);
+            }
+        }
+        return DownloadMSXMap;
+    }
+
+    static async handleSceneUpdates(idScene: number, idSystemObject: number, _idUser: number | undefined,
+        oldPosedAndQCd: boolean, newPosedAndQCd: boolean,
+        LicenseOld: DBAPI.License | undefined, LicenseNew: DBAPI.License | undefined): Promise<SceneUpdateResult> {
+        // if we've changed Posed and QC'd, and/or we've updated our license, create or remove downloads
+        const oldDownloadState: boolean = oldPosedAndQCd && DBAPI.LicenseAllowsDownloadGeneration(LicenseOld?.RestrictLevel);
+        const newDownloadState: boolean = newPosedAndQCd && DBAPI.LicenseAllowsDownloadGeneration(LicenseNew?.RestrictLevel);
+
+        if (oldDownloadState === newDownloadState)
+            return PublishScene.sendResult(true);
+
+        if (newDownloadState) {
+            LOG.info(`PublishScene.handleSceneUpdates generating downloads for scene ${idScene}`, LOG.LS.eGQL);
+            // Generate downloads
+            const workflowEngine: WF.IWorkflowEngine | null = await WF.WorkflowFactory.getInstance();
+            if (!workflowEngine)
+                return PublishScene.sendResult(false, `Unable to fetch workflow engine for download generation for scene ${idScene}`);
+
+            // trigger the workflow/recipe
+            workflowEngine.generateSceneDownloads(idScene, { idUserInitiator: _idUser }); // don't await
+            return { success: true, downloadsGenerated: true, downloadsRemoved: false };
+        } else { // Remove downloads
+            LOG.info(`PublishScene.handleSceneUpdates removing downloads for scene ${idScene}`, LOG.LS.eGQL);
+            // Compute downloads
+            const DownloadMSXMap: Map<number, DBAPI.ModelSceneXref> | null = await PublishScene.computeDownloadMSXMap(idScene);
+            if (!DownloadMSXMap)
+                return PublishScene.sendResult(false, `Unable to fetch scene downloads for scene ${idScene}`);
+
+            // For each download, compute assets, and set those to having an asset vresion override of 0, which means do not attach to the cloned system object
+            const assetVersionOverrideMap: Map<number, number> = new Map<number, number>();
+            for (const idSystemObject of DownloadMSXMap.keys()) {
+                const assets: DBAPI.Asset[] | null = await DBAPI.Asset.fetchFromSystemObject(idSystemObject);
+                if (!assets)
+                    return PublishScene.sendResult(false, `Unable to fetch assets for idSystemObject ${idSystemObject} for scene ${idScene}`);
+                for (const asset of assets)
+                    assetVersionOverrideMap.set(asset.idAsset, 0);
+            }
+
+            const SOV: DBAPI.SystemObjectVersion | null = await DBAPI.SystemObjectVersion.cloneObjectAndXrefs(idSystemObject, null, 'Removing Downloads', assetVersionOverrideMap);
+            if (!SOV)
+                return PublishScene.sendResult(false, `Unable to clone system object version for idSystemObject ${idSystemObject} for scene ${idScene}`);
+            return { success: true, downloadsGenerated: false, downloadsRemoved: true };
+        }
+    }
+
+    private static sendResult(success: boolean, error?: string): H.IOResults {
+        if (!success)
+            LOG.error(error, LOG.LS.eCOLL);
+        return { success, error };
+    }
+
+    private async collectAssets(ePublishedStateIntended?: COMMON.ePublishedState): Promise<boolean> {
+        // LOG.info(`>>> collectAssets.DownloadMSXMap: ${H.Helpers.JSONStringify(this.DownloadMSXMap)}`,LOG.LS.eDEBUG);
+        if (!this.DownloadMSXMap)
+            return false;
+        this.assetVersions = await DBAPI.AssetVersion.fetchLatestFromSystemObject(this.idSystemObject);
+        if (!this.assetVersions || this.assetVersions.length === 0) {
+            LOG.error(`PublishScene.collectAssets unable to load asset versions for scene ${JSON.stringify(this.scene, H.Helpers.saferStringify)}`, LOG.LS.eCOLL);
+            return false;
+        }
+
+        LOG.info(`PublishScene.collectAssets downloadMSXMap ${H.Helpers.JSONStringify(this.DownloadMSXMap)}`, LOG.LS.eDEBUG);
+
+        // first pass through assets: detect and record the scene file (first file to match *.svx.json); lookup supporting information
+        // prepare to extract and discard the path to this file, so that the scene zip is "rooted" at the svx.json
+        let stageRes: H.IOResults = { success: true };
+        for (const assetVersion of this.assetVersions) {
+            // grab our system object for this asset version
+            const asset: DBAPI.Asset | null = await DBAPI.Asset.fetch(assetVersion.idAsset);
+            LOG.info(`PublishScene.collectAssets considering assetVersion=${JSON.stringify(assetVersion, H.Helpers.saferStringify)} asset=${JSON.stringify(asset, H.Helpers.saferStringify)}`, LOG.LS.eCOLL);
+            if (!asset) {
+                LOG.error(`PublishScene.collectAssets unable to load asset by id ${assetVersion.idAsset}`, LOG.LS.eCOLL);
+                return false;
+            }
+
+            // determine if assetVersion is an attachment by examining metadata
+            // NOTE: isAttachment metadata is set in computeResourceMap to label an asset as a 'resource' (i.e. downloadable)
+            // however, usdz/draco files have dual use and are resources, but also connected to a voyager scene. below is a special
+            // case for this situation until downloadable is decoupled from Usage.
+            let isAttachment: boolean = false;
+            const SOAssetVersion: DBAPI.SystemObject | null = await assetVersion.fetchSystemObject();
+            if (!SOAssetVersion) {
+                LOG.error(`PublishScene.collectAssets unable to compute system object for ${JSON.stringify(assetVersion, H.Helpers.saferStringify)}`, LOG.LS.eCOLL);
+                return false;
+            }
+            const metadataSet: DBAPI.Metadata[] | null = await  DBAPI.Metadata.fetchFromSystemObject(SOAssetVersion.idSystemObject);
+            if (metadataSet) {
+                for (const metadata of metadataSet) {
+                    if (metadata.Name === 'isAttachment') {
+                        isAttachment = (metadata.ValueShort === '1');
+                        break;
+                    }
+                }
+            } else
+                LOG.error(`PublishScene.collectAssets unable to compute metadata for ${H.Helpers.JSONStringify(assetVersion)}`, LOG.LS.eCOLL);
+
+            // if we have our asset and a system object (always the case?) then we see if this asset is in the download/resource
+            // map...
+            if (asset.idSystemObject) {
+                const modelSceneXref: DBAPI.ModelSceneXref | undefined = this.DownloadMSXMap.get(asset.idSystemObject ?? 0);
+                if (!modelSceneXref) {
+                    // LOG.info(`>>> PublishScene.collectAssets adding to list, no MSX (${asset.FileName}|${isAttachment}|${H.Helpers.JSONStringify(metadataSet)}`, LOG.LS.eDEBUG);
+                    this.SacList.push({ idSystemObject: asset.idSystemObject, asset, assetVersion, metadataSet: isAttachment ? metadataSet : undefined });
+                } else {
+                    const model: DBAPI.Model | null = await DBAPI.Model.fetch(modelSceneXref.idModel);
+                    if (!model) {
+                        LOG.error(`PublishScene.collectAssets unable to load model from xref ${H.Helpers.JSONStringify(modelSceneXref)}`, LOG.LS.eCOLL);
+                        return false;
+                    }
+                    // LOG.info(`>>> PublishScene.collectAssets adding to list with MSX (${asset.FileName}|${isAttachment}|${H.Helpers.JSONStringify(modelSceneXref)}`, LOG.LS.eDEBUG);
+                    this.SacList.push({ idSystemObject: asset.idSystemObject, asset, assetVersion, model, modelSceneXref, metadataSet: isAttachment ? metadataSet : undefined });
+
+                    // HACK: special case for handling dual-use assets (draco/usdz), which will be added as downloads/attachments by default.
+                    // whe check if we're dealing with that asset and add like other scene referenced assets. (i.e. we omit the MSX and metadataSet)
+                    if(modelSceneXref.Usage === 'App3D' || modelSceneXref.Usage === 'iOSApp3D') {
+                        LOG.info(`>>> PublishScene.collectAssets adding draco/usdz assets again (${asset.FileName})`,LOG.LS.eDEBUG);
+                        this.SacList.push({ idSystemObject: asset.idSystemObject, asset, assetVersion, metadataSet: undefined });
+                    }
+                }
+
+            } else {
+                LOG.info(`PublishScene.collectAssets not adding. no idSystemObject ${H.Helpers.JSONStringify(asset)}|${H.Helpers.JSONStringify(metadataSet)}`, LOG.LS.eDEBUG);
+            }
+
+            if (!this.sceneFile && assetVersion.FileName.toLowerCase().endsWith('.svx.json')) {
+                this.sceneFile = assetVersion.FileName;
+                this.extractedPath = assetVersion.FilePath;
+
+                // if we're intending to publish, extract scene's SVX.JSON for use in updating EDAN search status and creating downloads
+                if (ePublishedStateIntended !== undefined) {
+                    const RSR: STORE.ReadStreamResult = await STORE.AssetStorageAdapter.readAsset(asset, assetVersion);
+                    if (!RSR.success || !RSR.readStream) {
+                        LOG.error(`PublishScene.collectAssets failed to extract stream for scene's asset version ${assetVersion.idAssetVersion}: ${RSR.error}`, LOG.LS.eCOLL);
+                        return false;
+                    }
+
+                    const svx: SvxReader = new SvxReader();
+                    stageRes = await svx.loadFromStream(RSR.readStream);
+                    if (!stageRes.success) {
+                        LOG.error(`PublishScene.collectAssets failed to extract scene's svx.json contents: ${stageRes.error}`, LOG.LS.eCOLL);
+                        return false;
+                    }
+                    this.svxDocument = svx.SvxDocument;
+                }
+            }
+        }
+
+        // LOG.info(`>>> collectAssets.SAC: ${H.Helpers.JSONStringify(this.SacList)}`,LOG.LS.eDEBUG);
+        return true;
+    }
+
+    private async stageSceneFiles(): Promise<boolean> {
+        if (this.SacList.length <= 0 || !this.scene) {
+            LOG.error(`PublishScene.stageSceneFiles casnnot stage files for scene (${this.sceneFile}). No scene or assets list (${this.scene}|${this.SacList.length})`,LOG.LS.eCOLL);
+            return false;
+        }
+        let stageRes: H.IOResults = { success: true };
+
+        // log what will be included
+        const assets: string[] = this.SacList.map(SAC => { return `${SAC.asset.FileName}(${SAC.assetVersion.Version})`; });
+        LOG.info(`PublishScene.stageSceneFiles collecting assets for scene (${this.sceneFile}): ${assets.join(',')}`,LOG.LS.eCOLL);
+
+        // second pass: zip up appropriate assets; prepare to copy downloads
+        const zip: ZIP.ZipStream = new ZIP.ZipStream();
+        for (const SAC of this.SacList.values()) {
+            if (SAC.model || SAC.metadataSet) // skip downloads
+                continue;
+
+            const RSR: STORE.ReadStreamResult = await STORE.AssetStorageAdapter.readAsset(SAC.asset, SAC.assetVersion);
+            if (!RSR.success || !RSR.readStream) {
+                LOG.error(`PublishScene.stageSceneFiles failed to extract stream for asset version ${SAC.assetVersion.idAssetVersion}: ${RSR.error}`, LOG.LS.eCOLL);
+                return false;
+            }
+
+            const filePath: string = SAC.assetVersion.FilePath;
+            let rebasedPath: string = this.extractedPath ? filePath.replace(this.extractedPath, '') : filePath;
+            if (this.extractedPath && rebasedPath.startsWith('/'))
+                rebasedPath = rebasedPath.substring(1);
+
+            const fileNameAndPath: string = path.posix.join(rebasedPath, SAC.assetVersion.FileName);
+            LOG.info(`PublishScene.stageSceneFiles adding ${fileNameAndPath} to zip`, LOG.LS.eCOLL);
+            const res: H.IOResults = await zip.add(fileNameAndPath, RSR.readStream);
+            if (!res.success) {
+                LOG.error(`PublishScene.stageSceneFiles failed to add asset version ${SAC.assetVersion.idAssetVersion} to zip: ${res.error}`, LOG.LS.eCOLL);
+                return false;
+            }
+        }
+
+        const zipStream: NodeJS.ReadableStream | null = await zip.streamContent(null);
+        if (!zipStream) {
+            LOG.error('PublishScene.stageSceneFiles failed to extract stream from zip', LOG.LS.eCOLL);
+            return false;
+        }
+
+        stageRes = await H.Helpers.fileOrDirExists(Config.collection.edan.stagingRoot);
+        if (!stageRes.success)
+            stageRes = await H.Helpers.createDirectory(Config.collection.edan.stagingRoot);
+        if (!stageRes.success) {
+            LOG.error(`PublishScene.stageSceneFiles unable to ensure existence of staging directory ${Config.collection.edan.stagingRoot}: ${stageRes.error}`, LOG.LS.eCOLL);
+            return false;
+        }
+
+        const noFinalSlash: boolean = !Config.collection.edan.upsertContentRoot.endsWith('/');
+        this.sharedName = Config.collection.edan.upsertContentRoot + (noFinalSlash ? '/' : '') + this.scene.EdanUUID! + '.zip'; // eslint-disable-line @typescript-eslint/no-non-null-assertion
+        const stagedName: string = path.join(Config.collection.edan.stagingRoot, this.scene.EdanUUID!) + '.zip'; // eslint-disable-line @typescript-eslint/no-non-null-assertion
+        LOG.info(`PublishScene.stageSceneFiles staging file ${stagedName}, referenced in publish as ${this.sharedName}`, LOG.LS.eCOLL);
+
+        stageRes = await H.Helpers.writeStreamToFile(zipStream, stagedName);
+        if (!stageRes.success) {
+            LOG.error(`PublishScene.stageSceneFiles unable to stage file ${stagedName}: ${stageRes.error}`, LOG.LS.eCOLL);
+            return false;
+        }
+        LOG.info(`PublishScene.stageSceneFiles staged file ${stagedName}`, LOG.LS.eCOLL);
+        return true;
+    }
+
+    private async stageDownloads(): Promise<boolean> {
+        if (this.SacList.length <= 0 || !this.scene)
+            return false;
+        // third pass: stage downloads
+        let stageRes: H.IOResults = { success: true };
+        this.edan3DResourceList = [];
+        this.resourcesHotFolder = path.join(Config.collection.edan.resourcesHotFolder, this.scene.EdanUUID!); // eslint-disable-line @typescript-eslint/no-non-null-assertion
+
+        for (const SAC of this.SacList.values()) {
+            // LOG.info(`>>> stageDownloads.SAC: ${H.Helpers.JSONStringify(SAC)}`,LOG.LS.eDEBUG);
+            if (!SAC.model && !SAC.metadataSet) // SAC is not a attachment, skip it
+                continue;
+
+            if (!await this.ensureResourceHotFolderExists())
+                return false;
+
+            const RSR: STORE.ReadStreamResult = await STORE.AssetStorageAdapter.readAsset(SAC.asset, SAC.assetVersion);
+            if (!RSR.success || !RSR.readStream) {
+                LOG.error(`PublishScene.stageDownloads failed to extract stream for asset version ${SAC.assetVersion.idAssetVersion}: ${RSR.error}`, LOG.LS.eCOLL);
+                return false;
+            }
+
+            // copy stream to resourcesHotFolder
+            const stagedName: string = path.join(this.resourcesHotFolder, SAC.assetVersion.FileName);
+            LOG.info(`PublishScene.stageDownloads staging file ${stagedName}`, LOG.LS.eCOLL);
+            stageRes = await H.Helpers.writeStreamToFile(RSR.readStream, stagedName);
+            if (!stageRes.success) {
+                LOG.error(`PublishScene.stageDownloads unable to stage file ${stagedName}: ${stageRes.error}`, LOG.LS.eCOLL);
+                return false;
+            }
+            LOG.info(`PublishScene.stageDownloads staged file ${stagedName}`, LOG.LS.eCOLL);
+
+            // prepare download entry
+            const resource: COL.Edan3DResource | null = await this.extractResource(SAC, this.scene.EdanUUID!); // eslint-disable-line @typescript-eslint/no-non-null-assertion
+            if (resource)
+                this.edan3DResourceList.push(resource);
+        }
+
+        return true;
+    }
+
+    private async ensureResourceHotFolderExists(): Promise<boolean> {
+        // create resourcesHotFolder if we haven't yet
+        if (!this.scene || !this.resourcesHotFolder)
+            return false;
+
+        let stageRes: H.IOResults = await H.Helpers.fileOrDirExists(this.resourcesHotFolder);
+        if (!stageRes.success)
+            stageRes = await H.Helpers.createDirectory(this.resourcesHotFolder);
+        if (!stageRes.success) {
+            LOG.error(`PublishScene.ensureResourceHotFolderExists failed to create resources hot folder ${this.resourcesHotFolder}: ${stageRes.error}`, LOG.LS.eCOLL);
+            return false;
+        }
+        return true;
+    }
+
+    static async mapEdanUnitsToPackratVocabulary(units: COL.Edan3DResourceAttributeUnits): Promise<DBAPI.Vocabulary | undefined> {
+        let eVocabID: COMMON.eVocabularyID | undefined = undefined;
+        switch (units) {
+            case 'mm': eVocabID = COMMON.eVocabularyID.eEdan3DResourceAttributeUnitsmm; break;
+            case 'cm': eVocabID = COMMON.eVocabularyID.eEdan3DResourceAttributeUnitscm; break;
+            case 'm':  eVocabID = COMMON.eVocabularyID.eEdan3DResourceAttributeUnitsm;  break;
+            case 'km': eVocabID = COMMON.eVocabularyID.eEdan3DResourceAttributeUnitskm; break;
+            case 'in': eVocabID = COMMON.eVocabularyID.eEdan3DResourceAttributeUnitsin; break;
+            case 'ft': eVocabID = COMMON.eVocabularyID.eEdan3DResourceAttributeUnitsft; break;
+            case 'yd': eVocabID = COMMON.eVocabularyID.eEdan3DResourceAttributeUnitsyd; break;
+            case 'mi': eVocabID = COMMON.eVocabularyID.eEdan3DResourceAttributeUnitsmi; break;
+        }
+        return eVocabID ? await CACHE.VocabularyCache.vocabularyByEnum(eVocabID) : undefined;
+    }
+
+    static computeDownloadType(category?: COL.Edan3DResourceCategory | undefined,
+        MODEL_FILE_TYPE?: COL.Edan3DResourceAttributeModelFileType | undefined, DRACO_COMPRESSED?: boolean | undefined): string {
+
+        let tag: string = '';
+        switch (category) {
+            case 'Low resolution':
+                switch (MODEL_FILE_TYPE) {
+                    case 'glb':  tag = DRACO_COMPRESSED ? 'webassetglbarcompressed' : 'webassetglblowuncompressed'; break;
+                    case 'obj':  tag = 'objziplow'; break;
+                    case 'gltf': tag = 'gltfziplow'; break;
+                }
+                break;
+            case 'iOS AR model':
+                tag =  (MODEL_FILE_TYPE === 'usdz') ? 'usdz' : '';
+                break;
+            case 'Full resolution':
+                tag = (MODEL_FILE_TYPE === 'obj') ? 'objzipfull' : '';
+                break;
+        }
+        return tag;
+    }
+
+    private async extractResource(SAC: SceneAssetCollector, uuid: string): Promise<COL.Edan3DResource | null> {
+        let type: COL.Edan3DResourceType | undefined = undefined;
+        let UNITS: COL.Edan3DResourceAttributeUnits | undefined = undefined;
+        let MODEL_FILE_TYPE: COL.Edan3DResourceAttributeModelFileType | undefined = undefined;
+        let FILE_TYPE: COL.Edan3DResourceAttributeFileType | undefined = undefined;
+        let GLTF_STANDARDIZED: boolean = true;                            // per Jon Blundel, 8/19/2021, models generated by Cook for downloads meets this criteria
+        let DRACO_COMPRESSED: boolean = false;
+        let category: COL.Edan3DResourceCategory | undefined = undefined;   // Possible values: 'Full resolution', 'Medium resolution', 'Low resolution', 'Watertight', 'iOS AR model'
+
+        if (SAC.metadataSet) {
+            for (const metadata of SAC.metadataSet) {
+                switch (metadata.Name.toLowerCase()) {
+                    case 'type':
+                        switch (metadata.ValueShort) {
+                            case '3D mesh':
+                            case 'CAD model':
+                                type = metadata.ValueShort;
+                                break;
+                        } break;
+
+                    case 'category':
+                        switch (metadata.ValueShort) {
+                            case 'Low resolution':
+                            case 'iOS AR model':
+                            case 'Full resolution':
+                                category = metadata.ValueShort;
+                                break;
+                        } break;
+
+                    case 'units':
+                        switch (metadata.ValueShort) {
+                            case 'mm':
+                            case 'cm':
+                            case 'm':
+                            case 'km':
+                            case 'in':
+                            case 'ft':
+                            case 'yd':
+                            case 'mi':
+                                UNITS = metadata.ValueShort;
+                                break;
+                        } break;
+
+                    case 'modeltype':
+                        switch (metadata.ValueShort) {
+                            case 'obj':
+                            case 'ply':
+                            case 'stl':
+                            case 'glb':
+                            case 'gltf':
+                            case 'usdz':
+                            case 'x3d':
+                                MODEL_FILE_TYPE = metadata.ValueShort;
+                                break;
+                        } break;
+
+                    case 'filetype':
+                        switch (metadata.ValueShort) {
+                            case 'zip':
+                            case 'glb':
+                            case 'usdz':
+                                FILE_TYPE = metadata.ValueShort;
+                                break;
+                        } break;
+
+                    case 'gltfstandardized': GLTF_STANDARDIZED = (metadata.ValueShort === '1'); break;
+                    case 'dracocompressed':  DRACO_COMPRESSED = (metadata.ValueShort === '1'); break;
+                }
+            }
+        }
+
+        if (SAC.model && SAC.modelSceneXref) {
+            const typeV: DBAPI.Vocabulary | undefined = SAC.model.idVCreationMethod ? await CACHE.VocabularyCache.vocabulary(SAC.model.idVCreationMethod) : undefined;
+            switch (typeV?.Term) {
+                default: LOG.error(`PublishScene.extractResource found no type mapping for ${typeV?.Term}`, LOG.LS.eCOLL); break;
+                case undefined: break;
+                case 'Scan To Mesh':    type = '3D mesh'; break;
+                case 'CAD':             type = 'CAD model'; break;
+            }
+
+            const unitsV: DBAPI.Vocabulary | undefined = SAC.model.idVUnits ? await CACHE.VocabularyCache.vocabulary(SAC.model.idVUnits) : undefined;
+            switch (unitsV?.Term) {
+                default: LOG.error(`PublishScene.extractResource found no units mapping for ${unitsV?.Term}`, LOG.LS.eCOLL); break;
+                case undefined: break;
+                case 'Millimeter':  UNITS = 'mm'; break;
+                case 'Centimeter':  UNITS = 'cm'; break;
+                case 'Meter':       UNITS = 'm'; break;
+                case 'Kilometer':   UNITS = 'km'; break;
+                case 'Inch':        UNITS = 'in'; break;
+                case 'Foot':        UNITS = 'ft'; break;
+                case 'Yard':        UNITS = 'yd'; break;
+                case 'Mile':        UNITS = 'mi'; break;
+            }
+
+            const modelTypeV: DBAPI.Vocabulary | undefined = SAC.model.idVFileType ? await CACHE.VocabularyCache.vocabulary(SAC.model.idVFileType) : undefined;
+            switch (modelTypeV?.Term) {
+                default: LOG.error(`PublishScene.extractResource found no model file type mapping for ${modelTypeV?.Term}`, LOG.LS.eCOLL); break;
+                case undefined: break;
+                case 'obj - Alias Wavefront Object':                MODEL_FILE_TYPE = 'obj'; break;
+                case 'ply - Stanford Polygon File Format':          MODEL_FILE_TYPE = 'ply'; break;
+                case 'stl - StereoLithography':                     MODEL_FILE_TYPE = 'stl'; break;
+                case 'glb - GL Transmission Format Binary':         MODEL_FILE_TYPE = 'glb'; break;
+                case 'gltf - GL Transmission Format':               MODEL_FILE_TYPE = 'gltf'; break;
+                case 'usdz - Universal Scene Description (zipped)': MODEL_FILE_TYPE = 'usdz'; break;
+                case 'x3d':                                         MODEL_FILE_TYPE = 'x3d'; break;
+                // case 'usd - Universal Scene Description':           break;
+                // case 'wrl - VRML':                                  break;
+                // case 'dae - COLLADA':                               break;
+                // case 'fbx - Filmbox':                               break;
+                // case 'ma - Maya':                                   break;
+                // case '3ds - 3D Studio':                             break;
+                // case 'ptx':                                         break;
+                // case 'pts':                                         break;
+            }
+
+            switch (path.extname(SAC.assetVersion.FileName).toLowerCase()) {
+                default: LOG.error(`PublishScene.extractResource found no file type mapping for ${SAC.assetVersion.FileName}`, LOG.LS.eCOLL); break;
+                case '.zip':    FILE_TYPE = 'zip'; break;
+                case '.glb':    FILE_TYPE = 'glb'; break;
+                case '.usdz':   FILE_TYPE = 'usdz'; break;
+            }
+
+            // handle download types
+            switch (SAC.modelSceneXref.Usage?.replace('Download:', '').toLowerCase()) {
+                case undefined:
+                case 'webassetglblowuncompressed':  category = 'Low resolution';    MODEL_FILE_TYPE = 'glb'; break;
+                case 'objzipfull':                  category = 'Full resolution';   MODEL_FILE_TYPE = 'obj'; break;
+                case 'objziplow':                   category = 'Low resolution';    MODEL_FILE_TYPE = 'obj'; break;
+                case 'gltfziplow':                  category = 'Low resolution';    MODEL_FILE_TYPE = 'gltf'; break;
+
+                // HACK: special case to account for USDZ/Draco models which have dual purpose 'usage'
+                // and requires specific Usage to work. fix when decoupling 'downloadable' property.
+                case 'usdz':
+                case 'iosapp3d':                    category = 'iOS AR model';      MODEL_FILE_TYPE = 'usdz'; break;
+                case 'webassetglbarcompressed':
+                case 'app3d':                       category = 'Low resolution';    MODEL_FILE_TYPE = 'glb'; DRACO_COMPRESSED = true; break;
+            }
+        }
+
+        const subjectName: string = this.subject ? this.subject.Name : '';
+        const sceneName: string = this.scene ? this.scene.Name : '';
+        const name: string = subjectName + ((sceneName && sceneName != 'Scene') ? `: ${sceneName}` : '');   // Full title of edanmdm record, plus a possible scene title
+        const title: string = `${name} (${category} ${type}, ${MODEL_FILE_TYPE}, scale in ${UNITS})`;       // name, below, plus ($$category$$ $$type$$, $$attributes.MODEL_FILE_TYPE$$, scale in $$attributes.UNITS$$)
+
+        const url: string = `https://3d-api.si.edu/content/document/3d_package:${uuid}/resources/${SAC.assetVersion.FileName}`;
+        const filename: string = SAC.assetVersion.FileName;
+        const attributes: COL.Edan3DResourceAttribute[] = [{ UNITS, MODEL_FILE_TYPE, FILE_TYPE, GLTF_STANDARDIZED, DRACO_COMPRESSED }];
+        return { filename, url, type, title, name, attributes, category };
+    }
+
+    private async updatePublishedState(LR: DBAPI.LicenseResolver | undefined, ePublishedStateIntended: COMMON.ePublishedState): Promise<boolean> {
+        if (!this.systemObjectVersion)
+            return false;
+
+        // Determine if licensing prevents publishing
+        if (LR && LR.License &&
+            DBAPI.LicenseRestrictLevelToPublishedStateEnum(LR.License.RestrictLevel) === COMMON.ePublishedState.eNotPublished)
+            ePublishedStateIntended = COMMON.ePublishedState.eNotPublished;
+        LOG.info(`PublishScene.updatePublishedState computed license ${LR ? JSON.stringify(LR.License, H.Helpers.saferStringify) : 'none'}, resulting in published state of ${ePublishedStateIntended}`, LOG.LS.eCOLL);
+
+        if (this.systemObjectVersion.publishedStateEnum() !== ePublishedStateIntended) {
+            this.systemObjectVersion.setPublishedState(ePublishedStateIntended);
+            if (!await this.systemObjectVersion.update()) {
+                LOG.error(`PublishScene.updatePublishedState unable to update published state for ${JSON.stringify(this.systemObjectVersion, H.Helpers.saferStringify)}`, LOG.LS.eCOLL);
+                return false;
+            }
+        } else {
+            LOG.info(`PublishScene.updatePublishedState skipping.... ${H.Helpers.JSONStringify(ePublishedStateIntended)}`, LOG.LS.eDEBUG);
+        }
+
+        return true;
+    }
+
+    private computeEdanSearchFlags(edanRecord: COL.EdanRecord, eState: COMMON.ePublishedState): { status: number, publicSearch: boolean, downloads: boolean } {
+        let status: number = edanRecord.status;
+        let publicSearch: boolean = edanRecord.publicSearch;
+        let downloads: boolean = publicSearch;
+
+        switch (eState) {
+            default:
+            case COMMON.ePublishedState.eNotPublished:       status = 1; publicSearch = false; downloads = false; break;
+            case COMMON.ePublishedState.eAPIOnly:            status = 0; publicSearch = false; downloads = true;  break;
+            case COMMON.ePublishedState.ePublished:          status = 0; publicSearch = true;  downloads = true;  break;
+            // case COMMON.ePublishedState.eViewOnly:           status = 0; publicSearch = true;  downloads = false; break;
+        }
+        LOG.info(`PublishScene.computeEdanSearchFlags(${COMMON.ePublishedState[eState]}) = { status ${status}, publicSearch ${publicSearch}, downloads ${downloads} }`, LOG.LS.eCOLL);
+        return { status, publicSearch, downloads };
+    }
 }