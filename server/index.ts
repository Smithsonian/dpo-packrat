--- conflicted
+++ resolved
@@ -4,25 +4,21 @@
  * Entry file for server
  */
 
-<<<<<<< HEAD
-=======
 import * as path from 'path';
->>>>>>> 19d1cf05
-import express from 'express';
+import express, { Request, Response } from 'express';
 import cors from 'cors';
 import { ApolloServer, ApolloServerExpressConfig } from 'apollo-server-express';
 import schema from './graphql/schema';
-<<<<<<< HEAD
+import * as LOG from './utils/logger';
+
 import { PrismaClient } from '@prisma/client';
-=======
-import * as LOG from './utils/logger';
->>>>>>> 19d1cf05
 
 const logPath: string = './logs';
 LOG.configureLogger(logPath);
 LOG.logger.info('**************************');
 LOG.logger.info('Packrat Server Initialized');
 LOG.logger.info(`Packrat writing logs to ${path.resolve(logPath)}`);
+
 const app = express();
 app.use(cors());
 
@@ -32,7 +28,7 @@
 
 const serverOptions: ApolloServerExpressConfig = {
     schema,
-    context: (context) => ({
+    context: context => ({
         ...context,
         prisma
     })
@@ -45,8 +41,7 @@
     console.log('GraphQL Server is running');
 });
 
-app.get('/logtest', (request, response) => {
-    request;
+app.get('/logtest', (_: Request, response: Response) => {
     const log: LOG.Logger = LOG.getRequestLogger();
     log.info('Logger Info Test');
     log.error('Logger Error Test', new Error());
