/**
 * Store
 *
 * This file exports all the client side stores.
 */
export * from './user';
export * from './vocabulary';
export * from './upload';
export * from './subject';
export * from './project';
export * from './item';
export * from './metadata';
export * from './repository';
export * from './utils';
export * from './control';
<<<<<<< HEAD
export * from './repositoryDetails';
export * from './identifier';
export * from './license';
=======
export * from './identifier';
export * from './detailTab';
>>>>>>> dad5763b
<|MERGE_RESOLUTION|>--- conflicted
+++ resolved
@@ -13,11 +13,7 @@
 export * from './repository';
 export * from './utils';
 export * from './control';
-<<<<<<< HEAD
 export * from './repositoryDetails';
 export * from './identifier';
 export * from './license';
-=======
-export * from './identifier';
-export * from './detailTab';
->>>>>>> dad5763b
+export * from './detailTab';