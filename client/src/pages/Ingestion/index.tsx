--- conflicted
+++ resolved
@@ -73,29 +73,19 @@
         let allowChange: boolean = true;
         const { href: url } = window.location;
 
-<<<<<<< HEAD
+        // reset when we navigate to any other part of the app
+        if (!pathname.includes(HOME_ROUTES.INGESTION)) {
+            allowChange = !(url.includes(INGESTION_ROUTES_TYPE.METADATA) || url.includes(INGESTION_ROUTES_TYPE.SUBJECT_MEDIA_GROUP) || url.includes(INGESTION_ROUTES_TYPE.UPLOADS));
+        }
+
         if (url.includes(INGESTION_ROUTES_TYPE.SUBJECT_MEDIA_GROUP)) {
             allowChange = pathname.includes(INGESTION_ROUTES_TYPE.SUBJECT_MEDIA_GROUP) || pathname.includes(INGESTION_ROUTES_TYPE.METADATA);
         }
 
-        if (url.includes(INGESTION_ROUTES_TYPE.METADATA)) {
-            if (url.includes('last=true')) return true;
-            allowChange = pathname.includes(INGESTION_ROUTES_TYPE.METADATA) || pathname.includes(INGESTION_ROUTES_TYPE.SUBJECT_MEDIA_GROUP);
-=======
-        // reset when we navigate to any other part of the app
-        if (!pathname.includes(HOME_ROUTES.INGESTION)) {
-            allowChange = !(url.includes(INGESTION_ROUTES_TYPE.METADATA) || url.includes(INGESTION_ROUTES_TYPE.SUBJECT_ITEM) || url.includes(INGESTION_ROUTES_TYPE.UPLOADS));
-        }
-
-        if (url.includes(INGESTION_ROUTES_TYPE.SUBJECT_ITEM)) {
-            allowChange = pathname.includes(INGESTION_ROUTES_TYPE.SUBJECT_ITEM) || pathname.includes(INGESTION_ROUTES_TYPE.METADATA);
-        }
-
         // handle case of use clicking on side panel options while in ingestion
         // without this block, router will redirect to uploads without confirming a reset
-        if (pathname === '/ingestion' && (url.includes(INGESTION_ROUTES_TYPE.METADATA) || url.includes(INGESTION_ROUTES_TYPE.SUBJECT_ITEM) || url.includes(INGESTION_ROUTES_TYPE.UPLOADS))) {
+        if (pathname === '/ingestion' && (url.includes(INGESTION_ROUTES_TYPE.METADATA) || url.includes(INGESTION_ROUTES_TYPE.SUBJECT_MEDIA_GROUP) || url.includes(INGESTION_ROUTES_TYPE.UPLOADS))) {
             allowChange = false;
->>>>>>> 4e852fa4
         }
 
         if (allowChange) return true;
