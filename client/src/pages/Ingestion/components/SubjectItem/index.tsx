/**
 * SubjectItem
 *
 * This component renders the subject and item specific components for Ingestion UI.
 */
import { Box, Chip, Typography } from '@material-ui/core';
import { makeStyles } from '@material-ui/core/styles';
import React, { useEffect, useState } from 'react';
import { Navigate, useNavigate } from 'react-router';
import { toast } from 'react-toastify';
import { FieldType, SidebarBottomNavigator } from '../../../../components';
import { HOME_ROUTES, INGESTION_ROUTE, resolveSubRoute } from '../../../../constants';
import { useItemStore, useMetadataStore, useSubjectStore, useVocabularyStore } from '../../../../store';
import ItemList from './ItemList';
import SearchList from './SearchList';
import SubjectList from './SubjectList';
import { Helmet } from 'react-helmet';
import useIngest from '../../hooks/useIngest';
import { confirmLeaveIngestion } from '../..';
<<<<<<< HEAD
//import { HelpOutline } from '@material-ui/icons';
=======
import { HelpOutline } from '@material-ui/icons';
>>>>>>> a3f0d342
//import { Tooltip } from 'client/src/components/controls/ToolTip';

const useStyles = makeStyles(({ palette }) => ({
    container: {
        display: 'flex',
        flex: 1,
        flexDirection: 'column',
        overflow: 'auto',
        maxHeight: 'calc(100vh - 60px)'
    },
    content: {
        display: 'flex',
        flex: 1,
        width: '52vw',
        flexDirection: 'column',
        padding: 20,
        paddingBottom: 0
    },
    filesLabel: {
        color: palette.primary.dark,
        marginRight: 20,
        fontWeight: 'bold',
        fontSize: '1em'
    },
    fileChip: {
        marginRight: 10
    }
}));

function SubjectItem(): React.ReactElement {
    const classes = useStyles();
    const navigate = useNavigate();

    const [subjectError, setSubjectError] = useState(false);
    const [itemError, setItemError] = useState(false);
    const [metadataStepLoading, setMetadataStepLoading] = useState(false);

    const updateVocabularyEntries = useVocabularyStore(state => state.updateVocabularyEntries);
    const subjects = useSubjectStore(state => state.subjects);
    const [itemsLoading, getSelectedItem] = useItemStore(state => [state.loading, state.getSelectedItem]);
    const [metadatas, updateMetadataFolders, getMetadataInfo, initializeSubtitlesForModels] = useMetadataStore(state => [state.metadatas, state.updateMetadataFolders, state.getMetadataInfo, state.initializeSubtitlesForModels]);
    const { ingestionReset } = useIngest();
    const selectedItem = getSelectedItem();

    useEffect(() => {
        if (subjects.length > 0) {
            setSubjectError(false);
        }
    }, [subjects]);

    useEffect(() => {
        if (selectedItem) {
            if (selectedItem.subtitle.length) {
                setItemError(false);
            }
        }
    }, [selectedItem]);

    const onNext = async (): Promise<void> => {
        toast.dismiss();
        let error: boolean = false;
        // Note: we only want certain warnings to flag if we have missing fields after selecting an new item
        const isItemSelected = !!selectedItem;

        if (!subjects.length) {
            error = true;
            setSubjectError(true);
            toast.warn('Please provide at least one subject', { autoClose: false });
        }

        if (!selectedItem) {
            error = true;
            setItemError(true);
            toast.warn('Please select or provide a media group', { autoClose: false });
        }

        if (isItemSelected && selectedItem?.idProject === -1) {
            error = true;
            setItemError(true);
            toast.warn('Please select a project for media group', { autoClose: false });
        }

        if (isItemSelected && selectedItem?.entireSubject === null) {
            error = true;
            setItemError(true);
            toast.warn('Please indicate whether media group is entire subject', { autoClose: false });
        }

        if (isItemSelected && (subjects.length > 1 || !selectedItem?.entireSubject) && selectedItem?.subtitle.trim() === '' && selectedItem.id === 'default') {
            error = true;
            setItemError(true);
            toast.warn('Please provide a valid subtitle for media group', { autoClose: false });
        }

        if (error) return;

        await initializeSubtitlesForModels();
        try {
            setMetadataStepLoading(true);
            await updateVocabularyEntries();
            await updateMetadataFolders();
            setMetadataStepLoading(false);
        } catch (error) {
            const message: string = (error instanceof Error) ? `: ${error.message}` : '';
            toast.error(`Failure handling input${message}`);
            setMetadataStepLoading(false);
            return;
        }

        const { file: { id, type } } = metadatas[0];
        const { isLast } = getMetadataInfo(id);
        const nextRoute = resolveSubRoute(HOME_ROUTES.INGESTION, `${INGESTION_ROUTE.ROUTES.METADATA}?fileId=${id}&type=${type}&last=${isLast}`);
        toast.dismiss();
        navigate(nextRoute);
    };

    const metadataLength = metadatas.length;

    if (!metadataLength) {
        return <Navigate to={resolveSubRoute(HOME_ROUTES.INGESTION, INGESTION_ROUTE.ROUTES.UPLOADS)} />;
    }

    return (
        <Box className={classes.container}>
            <Helmet>
                <title>Subject Ingestion</title>
            </Helmet>
            <Box className={classes.content}>
                <Box display='flex' flexDirection='row' alignItems='center' flexWrap='wrap'>
                    <Typography className={classes.filesLabel}>Select Subject and Media Group for:</Typography>
                    {metadatas.map(({ file }, index) => <Chip key={index} className={classes.fileChip} label={file.name} variant='outlined' />)}
                </Box>
                <SearchList />
                <FieldType
                    error={subjectError}
                    required
                    label='Subject(s) Selected'
                    marginTop={2}
                    padding='10px'
                    labelTooltip='This shows the subject currently selected.'
                >
                    <SubjectList subjects={subjects} selected emptyLabel='Search and select subject from above' />
                </FieldType>

                <FieldType
                    loading={itemsLoading}
                    error={itemError}
                    required
                    label='Media Group'
                    marginTop={2}
                    padding='10px'
                    labelTooltip='Media groups are basically a group of digital assets that when grouped together can be used to make up a single subject or portion of a subject.  Each subject can have more than one media group'
                >
                    <ItemList />
                </FieldType>
            </Box>
            <SidebarBottomNavigator
                rightLoading={metadataStepLoading}
                leftLabel='Previous'
                rightLabel='Next'
                onClickRight={onNext}
                onClickLeft={(e) => {
                    const leaveIngestion = confirmLeaveIngestion();
                    if (!leaveIngestion) {
                        e.preventDefault();
                        return;
                    } else {
                        ingestionReset();
                    }
                }}
            />
        </Box>
    );
}

export default SubjectItem;<|MERGE_RESOLUTION|>--- conflicted
+++ resolved
@@ -17,11 +17,7 @@
 import { Helmet } from 'react-helmet';
 import useIngest from '../../hooks/useIngest';
 import { confirmLeaveIngestion } from '../..';
-<<<<<<< HEAD
 //import { HelpOutline } from '@material-ui/icons';
-=======
-import { HelpOutline } from '@material-ui/icons';
->>>>>>> a3f0d342
 //import { Tooltip } from 'client/src/components/controls/ToolTip';
 
 const useStyles = makeStyles(({ palette }) => ({
@@ -42,6 +38,9 @@
     },
     filesLabel: {
         color: palette.primary.dark,
+        marginRight: 20,
+        fontWeight: 'bold',
+        fontSize: '1em'
         marginRight: 20,
         fontWeight: 'bold',
         fontSize: '1em'
