--- conflicted
+++ resolved
@@ -257,172 +257,6 @@
                 <Box className={classes.fieldTableBoxContainer}>
                     <TableContainer className={classes.fieldTableContainer}>
                         <Table className={classes.table}>
-<<<<<<< HEAD
-                            <TableRow className={classes.tableRow}>
-                                <TableCell className={classes.tableCell}>
-                                    <Typography className={classes.labelText}>Dataset Field ID</Typography>
-                                </TableCell>
-                                <TableCell className={classes.tableCell}>
-                                    <DebounceInput
-                                        element='input'
-                                        title='datasetFieldId-input'
-                                        value={photogrammetry.datasetFieldId || ''}
-                                        type='number'
-                                        name='datasetFieldId'
-                                        onChange={setIdField}
-                                        className={clsx(classes.input, classes.datasetFieldInput)}
-                                    />
-                                </TableCell>
-                            </TableRow>
-                            <TableRow className={classes.tableRow}>
-                                <TableCell className={classes.tableCell}>
-                                    <Typography className={classes.labelText}>Position Type</Typography>
-                                </TableCell>
-                                <TableCell className={classes.tableCell}>
-                                    <Select
-                                        value={withDefaultValueNumber(photogrammetry.itemPositionType, getInitialEntry(eVocabularySetID.eCaptureDataItemPositionType))}
-                                        name='itemPositionType'
-                                        onChange={setIdField}
-                                        disableUnderline
-                                        className={clsx(classes.select, classes.datasetFieldSelect)}
-                                        SelectDisplayProps={{ style: { paddingLeft: '10px', borderRadius: '5px' } }}
-                                    >
-                                        {getEntries(eVocabularySetID.eCaptureDataItemPositionType).map(({ idVocabulary, Term }, index) => <MenuItem key={index} value={idVocabulary}>{Term}</MenuItem>)}
-                                    </Select>
-                                </TableCell>
-                            </TableRow>
-                            <TableRow className={classes.tableRow}>
-                                <TableCell className={classes.tableCell}>
-                                    <Typography className={classes.labelText}>Position Field ID</Typography>
-                                </TableCell>
-                                <TableCell className={classes.tableCell}>
-                                    <DebounceInput
-                                        element='input'
-                                        title='itemPositionFieldId-input'
-                                        value={photogrammetry.itemPositionFieldId || ''}
-                                        type='number'
-                                        name='itemPositionFieldId'
-                                        onChange={setIdField}
-                                        className={clsx(classes.input, classes.datasetFieldInput)}
-                                    />
-                                </TableCell>
-                            </TableRow>
-                            <TableRow className={classes.tableRow}>
-                                <TableCell className={classes.tableCell}>
-                                    <Typography className={classes.labelText}>Arrangement Field ID</Typography>
-                                </TableCell>
-                                <TableCell className={classes.tableCell}>
-                                    <DebounceInput
-                                        element='input'
-                                        title='itemArrangementFieldId-input'
-                                        value={photogrammetry.itemArrangementFieldId || ''}
-                                        type='number'
-                                        name='itemArrangementFieldId'
-                                        onChange={setIdField}
-                                        className={clsx(classes.input, classes.datasetFieldInput)}
-                                    />
-                                </TableCell>
-                            </TableRow>
-                            <TableRow className={classes.tableRow}>
-                                <TableCell className={classes.tableCell}>
-                                    <Typography className={classes.labelText}>Focus Type</Typography>
-                                </TableCell>
-                                <TableCell className={classes.tableCell}>
-                                    <Select
-                                        value={withDefaultValueNumber(photogrammetry.focusType, getInitialEntry(eVocabularySetID.eCaptureDataFocusType))}
-                                        name='focusType'
-                                        onChange={setIdField}
-                                        disableUnderline
-                                        className={clsx(classes.select, classes.datasetFieldSelect)}
-                                        SelectDisplayProps={{ style: { paddingLeft: '10px', borderRadius: '5px' } }}
-                                    >
-                                        {getEntries(eVocabularySetID.eCaptureDataFocusType).map(({ idVocabulary, Term }, index) => <MenuItem key={index} value={idVocabulary}>{Term}</MenuItem>)}
-                                    </Select>
-                                </TableCell>
-                            </TableRow>
-                            <TableRow className={classes.tableRow}>
-                                <TableCell className={classes.tableCell}>
-                                    <Typography className={classes.labelText}>Light Source Type</Typography>
-                                </TableCell>
-                                <TableCell className={classes.tableCell}>
-                                    <Select
-                                        value={withDefaultValueNumber(photogrammetry.lightsourceType, getInitialEntry(eVocabularySetID.eCaptureDataLightSourceType))}
-                                        name='lightsourceType'
-                                        onChange={setIdField}
-                                        disableUnderline
-                                        className={clsx(classes.select, classes.datasetFieldSelect)}
-                                        SelectDisplayProps={{ style: { paddingLeft: '10px', borderRadius: '5px' } }}
-                                    >
-                                        {getEntries(eVocabularySetID.eCaptureDataLightSourceType).map(({ idVocabulary, Term }, index) => <MenuItem key={index} value={idVocabulary}>{Term}</MenuItem>)}
-                                    </Select>
-                                </TableCell>
-                            </TableRow>
-                            <TableRow className={classes.tableRow}>
-                                <TableCell className={classes.tableCell}>
-                                    <Typography className={classes.labelText}>Background Removal Method</Typography>
-                                </TableCell>
-                                <TableCell className={classes.tableCell}>
-                                    <Select
-                                        value={withDefaultValueNumber(photogrammetry.backgroundRemovalMethod, getInitialEntry(eVocabularySetID.eCaptureDataBackgroundRemovalMethod))}
-                                        name='backgroundRemovalMethod'
-                                        onChange={setIdField}
-                                        disableUnderline
-                                        className={clsx(classes.select, classes.datasetFieldSelect)}
-                                        SelectDisplayProps={{ style: { paddingLeft: '10px', borderRadius: '5px' } }}
-                                    >
-                                        {getEntries(eVocabularySetID.eCaptureDataBackgroundRemovalMethod).map(({ idVocabulary, Term }, index) => <MenuItem key={index} value={idVocabulary}>{Term}</MenuItem>)}
-                                    </Select>
-                                </TableCell>
-                            </TableRow>
-                            <TableRow className={classes.tableRow}>
-                                <TableCell className={classes.tableCell}>
-                                    <Typography className={classes.labelText}>Cluster Type</Typography>
-                                </TableCell>
-                                <TableCell className={classes.tableCell}>
-                                    <Select
-                                        value={withDefaultValueNumber(photogrammetry.clusterType, getInitialEntry(eVocabularySetID.eCaptureDataClusterType))}
-                                        name='clusterType'
-                                        onChange={setIdField}
-                                        disableUnderline
-                                        className={clsx(classes.select, classes.datasetFieldSelect)}
-                                        SelectDisplayProps={{ style: { paddingLeft: '10px', borderRadius: '5px' } }}
-                                    >
-                                        {getEntries(eVocabularySetID.eCaptureDataClusterType).map(({ idVocabulary, Term }, index) => <MenuItem key={index} value={idVocabulary}>{Term}</MenuItem>)}
-                                    </Select>
-                                </TableCell>
-                            </TableRow>
-                            <TableRow className={classes.tableRow}>
-                                <TableCell className={classes.tableCell}>
-                                    <Typography className={classes.labelText}>Cluster Geometry Field ID</Typography>
-                                </TableCell>
-                                <TableCell className={classes.tableCell}>
-                                    <DebounceInput
-                                        element='input'
-                                        title='clusterGeometryFieldId-input'
-                                        value={photogrammetry.clusterGeometryFieldId || ''}
-                                        type='number'
-                                        name='clusterGeometryFieldId'
-                                        onChange={setIdField}
-                                        className={clsx(classes.input, classes.datasetFieldInput)}
-                                    />
-                                </TableCell>
-                            </TableRow>
-                            <TableRow className={classes.tableRow} style={{ height: '26px' }}>
-                                <TableCell className={classes.tableCell}>
-                                    <Typography className={classes.labelText}>Camera Settings Uniform</Typography>
-                                </TableCell>
-                                <TableCell className={classes.tableCell}>
-                                    <CustomCheckbox
-                                        className={classes.checkbox}
-                                        name='cameraSettingUniform'
-                                        onChange={setCheckboxField}
-                                        checked={withDefaultValueBoolean(photogrammetry.cameraSettingUniform ?? false, false)}
-                                        title='cameraSettingsUniform-input'
-                                        size='small'
-                                    />
-                                </TableCell>
-                            </TableRow>
-=======
                             <TableBody>
                                 <TableRow className={classes.tableRow}>
                                     <TableCell className={classes.tableCell}>
@@ -589,7 +423,6 @@
                                     </TableCell>
                                 </TableRow>
                             </TableBody>
->>>>>>> 4e852fa4
                         </Table>
                     </TableContainer>
                 </Box>
