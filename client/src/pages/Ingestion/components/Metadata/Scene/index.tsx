/**
 * Metadata - Scene
 *
 * This component renders the metadata fields specific to scene asset.
 */
import { Box } from '@material-ui/core';
import { makeStyles } from '@material-ui/core/styles';
import React, { useEffect, useState } from 'react';
import { AssetIdentifiers } from '../../../../../components';
import { StateIdentifier, useMetadataStore } from '../../../../../store';
import { MetadataType } from '../../../../../store/metadata';
import ReferenceModels from './ReferenceModels';
import SceneDataGrid from './SceneDataGrid';
import { apolloClient } from '../../../../../graphql/index';
import { GetSceneForAssetVersionDocument } from '../../../../../types/graphql';
import { toast } from 'react-toastify';

const useStyles = makeStyles(() => ({
    container: {
        marginTop: 20
    }
}));

interface SceneProps {
    readonly metadataIndex: number;
    setInvalidMetadataStep: (valid: boolean) => void;
}

function Scene(props: SceneProps): React.ReactElement {
    const { metadataIndex, setInvalidMetadataStep } = props;
    const classes = useStyles();
    const metadata = useMetadataStore(state => state.metadatas[metadataIndex]);
    const { scene } = metadata;
    const updateMetadataField = useMetadataStore(state => state.updateMetadataField);
    // state responsible for ReferenceModels
    const [referenceModels, setReferenceModels] = useState([
        {
            BoundingBoxP1X: 0,
            BoundingBoxP1Y: 0,
            BoundingBoxP1Z: 0,
            BoundingBoxP2X: 0,
            BoundingBoxP2Y: 0,
            BoundingBoxP2Z: 0,
            FileSize: 0,
            Model: null,
            Name: '',
            Quality: '',
            UVResolution: 0,
            Usage: '',
            idModel: -1,
            idModelSceneXref: 0,
            idScene: 0
        }
    ]);
    // state responsible for SceneDataGrid
    const [sceneData, setSceneData] = useState({
        idScene: 0,
        HasBeenQCd: false,
        idAssetThumbnail: 0,
        IsOriented: false,
        Name: '',
        CountScene: 0,
        CountNode: 0,
        CountCamera: 0,
        CountLight: 0,
        CountModel: 0,
        CountMeta: 0,
        CountSetup: 0,
        CountTour: 0
    });

    const urlParams = new URLSearchParams(window.location.search);
    const idAssetVersion = urlParams.get('fileId');

    useEffect(() => {
        async function fetchSceneConstellation() {
            const { data } = await apolloClient.query({
                query: GetSceneForAssetVersionDocument,
                variables: {
                    input: {
                        idAssetVersion: Number(idAssetVersion),
                        directory: scene.directory
                    }
                }
            });
            setReferenceModels(data.getSceneForAssetVersion?.SceneConstellation?.ModelSceneXref);
            setSceneData(data.getSceneForAssetVersion?.SceneConstellation?.Scene);
            const invalidMetadataStep = data.getSceneForAssetVersion?.SceneConstellation?.ModelSceneXref.some(reference => reference.idModel === 0);
            setInvalidMetadataStep(invalidMetadataStep);
            if (invalidMetadataStep) toast.warning('Unable to ingest scene because reference models cannot be found', { autoClose: false });
        }

        fetchSceneConstellation();
<<<<<<< HEAD
    }, [idAssetVersion, metadataIndex, scene.directory]);
=======
    }, [idAssetVersion, metadataIndex, setInvalidMetadataStep]);
>>>>>>> fb3c2387

    const onIdentifersChange = (identifiers: StateIdentifier[]): void => {
        updateMetadataField(metadataIndex, 'identifiers', identifiers, MetadataType.scene);
    };

    const setCheckboxField = ({ target }): void => {
        const { name, checked } = target;
        updateMetadataField(metadataIndex, name, checked, MetadataType.scene);
    };

    const setNameField = ({ target }): void => {
        const { name, value } = target;
        updateMetadataField(metadataIndex, name, value, MetadataType.scene);
    };
    console.log('idAssetVersion from Scene', idAssetVersion);

    return (
        <Box className={classes.container}>
            <AssetIdentifiers
                systemCreated={scene.systemCreated}
                identifiers={scene.identifiers}
                onSystemCreatedChange={setCheckboxField}
                onAddIdentifer={onIdentifersChange}
                onUpdateIdentifer={onIdentifersChange}
                onRemoveIdentifer={onIdentifersChange}
            />
            <ReferenceModels referenceModels={referenceModels} idAssetVersion={Number(idAssetVersion)} />
            <SceneDataGrid
                sceneData={sceneData}
                setCheckboxField={setCheckboxField}
                setNameField={setNameField}
                name={scene.name}
                hasBeenQCd={scene.hasBeenQCd}
                isOriented={scene.isOriented}
            />
        </Box>
    );
}

export default Scene;<|MERGE_RESOLUTION|>--- conflicted
+++ resolved
@@ -91,11 +91,7 @@
         }
 
         fetchSceneConstellation();
-<<<<<<< HEAD
-    }, [idAssetVersion, metadataIndex, scene.directory]);
-=======
-    }, [idAssetVersion, metadataIndex, setInvalidMetadataStep]);
->>>>>>> fb3c2387
+    }, [idAssetVersion, metadataIndex, setInvalidMetadataStep, scene.directory]);
 
     const onIdentifersChange = (identifiers: StateIdentifier[]): void => {
         updateMetadataField(metadataIndex, 'identifiers', identifiers, MetadataType.scene);
