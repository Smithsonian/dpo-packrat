/* eslint-disable react/display-name */
/* eslint-disable import/no-unresolved */
/* eslint-disable @typescript-eslint/ban-types */
/* eslint-disable react/prop-types */
/* eslint-disable react/jsx-max-props-per-line */

/* eslint-disable no-unused-vars */
/* eslint-disable @typescript-eslint/no-unused-vars */
import API, { RequestResponse } from '../../../api';

import React, { useState, useEffect, useCallback, useMemo } from 'react';
import { Box, Typography, Button, Select, MenuItem, Table, TableContainer, TableCell, TableRow, TableBody, TableHead, TableSortLabel, TablePagination, Tooltip, Checkbox, Paper, Collapse, Input, IconButton } from '@material-ui/core';
import { Autocomplete } from '@material-ui/lab';
import { useLocation } from 'react-router';
import { useUserStore } from '../../../store';
import GenericBreadcrumbsView from '../../../components/shared/GenericBreadcrumbsView';
import { Helmet } from 'react-helmet';
import clsx from 'clsx';
import { toast } from 'react-toastify';

// styles
import { makeStyles } from '@material-ui/core/styles';
import { useStyles as useTableStyles } from '../../Repository/components/DetailsView/DetailsTab/CaptureDataDetails';

// icons
import KeyboardArrowDownIcon from '@material-ui/icons/KeyboardArrowDown';
import KeyboardArrowUpIcon from '@material-ui/icons/KeyboardArrowUp';

const useStyles = makeStyles(({ palette }) => ({
    btn: {
        height: 30,
        width: 90,
        backgroundColor: palette.primary.main,
        color: 'white',
        margin: '10px'
    },
    btnDisabled: {
        height: 30,
        width: 90,
        backgroundColor: palette.grey[500],
        color: 'white',
        margin: '10px'
    },
    container: {
        display: 'flex',
        flex: 1,
        flexDirection: 'column',
    },
    content: {
        display: 'flex',
        flex: 1,
        flexDirection: 'column',
        padding: 20,
        paddingBottom: 0
    },
    fieldContainer: {
        borderRadius: '0.5rem',
        border: `1px dashed ${palette.primary.main}`,
        overflow: 'hidden',
        margin: '0.5rem',
        padding: 0
    },
    fieldSizing: {
        width: '240px',
        padding: 0,
        boxSizing: 'border-box',
        textAlign: 'center'
    },
    fileChip: {
        marginRight: 10
    },
    fieldLabel: {
        width: '7rem'
    },
    ingestContainer: {
        borderRadius: '0.5rem',
        border: `1px dashed ${palette.primary.main}`,
        // overflow: 'hidden',
        backgroundColor: palette.primary.light,
        padding: 0,
        marginBottom: '1rem',
    },
    AdminPageViewContainer: {
        display: 'flex',
        flex: 1,
        flexDirection: 'column',
        overflow: 'auto',
        paddingBottom: '15px',
        paddingLeft: '15px',
        margin: '0 auto'
    },
    AdminBreadCrumbsContainer: {
        display: 'flex',
        alignItems: 'center',
        minHeight: '46px',
        paddingLeft: '20px',
        paddingRight: '20px',
        background: '#ECF5FD',
        color: '#3F536E',
        marginBottom: '15px',
        width: 'fit-content'
    },
    styledButton: {
        backgroundColor: '#3854d0',
        color: 'white',
        width: '75px',
        height: '25px',
        outline: '2px hidden #8DABC4',
        '& :focus': {
            outline: '2px solid #8DABC4',
        },
        fontSize: '0.8rem'
    },
    filterContainer: {
        display: 'flex',
        justifyContent: 'space-around',
        width: 'max-content',
        backgroundColor: 'rgb(255, 255, 224)',
        padding: '10px 10px',
        fontSize: '0.8rem',
        outline: '1px solid rgba(141, 171, 196, 0.4)',
        borderRadius: 5
    },
    searchContainerLeft: {
        display: 'flex',
        justifyContent: 'space-between',
        alignItems: 'center',
        height: '100%',
        width: '80%',
        columnGap: 10,
    },
    searchContainerRight: {
        display: 'flex',
        justifyContent: 'flex-end',
        alignItems: 'center',
        height: '100%',
        width: '20%'
    },
    formField: {
        backgroundColor: 'white',
        borderRadius: '4px'
    },
    searchFilter: {
        width: '250px'
    },
    collapseHeader: {
        display: 'flex',
        flexDirection: 'row',
        borderRadius: 5,
        backgroundColor: palette.primary.light,
        width: '100%',
        columnGap: 10,
        rowGap: 10,
        flexWrap: 'wrap',
        justifyContent: 'center',
        border: `1px solid ${palette.primary.main}`,
        color: palette.primary.main
    },
    collapseContainer: {
        border: `1px dotted ${palette.primary.main}`,
        borderTop: 0,
        boxSizing: 'border-box',
        borderRadius: 5,
        paddingBottom: '20px'
    },
    visuallyHidden: {
        border: 0,
        clip: 'rect(0 0 0 0)',
        height: 1,
        margin: -1,
        overflow: 'hidden',
        padding: 0,
        position: 'absolute',
        top: 20,
        width: 1,
    },
}));

type DBReference = {
    id: number,     // system object id
    name: string,   // name of object
};
type ColumnHeader = {
    key: string,
    label: string,
    align?: 'left' | 'right' | 'inherit' | 'center' | 'justify' | undefined,
    tooltip?: string,
    link?: boolean
};
type SelectTableProps<T> = {
    onUpdateSelection: (selection: T[]) => void;
    data: Array<T>;
    columns: ColumnHeader[];
    resetSelection?: boolean;
};
const SelectScenesTable = <T extends DBReference>({ onUpdateSelection, data, columns, resetSelection }: SelectTableProps<T>): React.ReactElement => {

    type Order = 'asc' | 'desc';

    const classes = useStyles();
    const tableClasses = useTableStyles();
    const [selected, setSelected] = React.useState<T[]>([]);
    const [order, setOrder] = React.useState<Order>('asc');
    const [orderBy, setOrderBy] = React.useState<string>('id');
    const [page, setPage] = React.useState(0);
    const [rowsPerPage, setRowsPerPage] = React.useState(10);

    // utility
    const convertDateToString = (date: Date): string => {
        // resulting format is <year>-<month>-<day>. example: 2024-07-24
        const year = date.getFullYear();
        const month = String(date.getMonth() + 1).padStart(2, '0'); // Months are zero-based
        const day = String(date.getDate()).padStart(2, '0');
        return `${year}-${month}-${day}`;
    };
    const resolveProperty = (obj: T, path: string): string => {

        if(!obj || path.length<=0) {
            console.log(`[Packrat:ERROR] invalid inputs for resolveProperty (obj: ${obj ? 'true':'false'} | path: ${path})`);
            return 'NA';
        }

        // if we're doing a link just return it
        if(path.includes('_link'))
            return obj[path] ?? '#';

        // otherwise, we split it up and try to resolve
        const keys = path.split('.');

        /* eslint-disable @typescript-eslint/no-explicit-any */
        let result: any = '';

        // get the value stored (only three levels deep)
        switch(keys.length){
            case 1: {
                result = ((obj?.[keys[0]]) ?? 'NA');
                break;
            }
            case 2: {
                result = ((obj?.[keys[0]]?.[keys[1]]) ?? 'NA');
                break;
            }
            case 3: {
                result = ((obj?.[keys[0]]?.[keys[1]]?.[keys[2]]) ?? 'NA');
                break;
            }
            default: {
                console.log('[Packrat:ERROR] error.keys: ', Object.keys(obj));
                result = 'NA';
            }
        }

        // convert into a string and return based on type
        const type = typeof(result);
        switch(type) {
            case 'string': {
                return result;
            }

            case 'number':
            case 'boolean': {
                return result.toString();
            }

            case 'object': {
                if(result instanceof Date) {
                    return convertDateToString(result);
                }
            }
        }

        console.log('[Packrat:ERROR] unsupported type for table data',result);
        return 'NA';
    };
    const getNestedValue = (obj: any, path: string): any => {
        return path.split('.').reduce((value, key) => value[key], obj);
    };

    // selection
    const updateSelected = (selected: T[]) => {
        setSelected(selected);
        onUpdateSelection(selected);
    };
    const isSelected = (item: T) => selected.findIndex((selectedItem) => selectedItem.id === item.id) !== -1;
    const handleRowSelectAll = (event: React.ChangeEvent<HTMLInputElement>) => {
        if (event.target.checked) {
            // now we update our selection and propogate changes to calling component
            updateSelected([...data]);
            return;
        }

        // reset our selected list and feed it to the calling comp
        updateSelected([]);
    };
    const handleRowSelect = (_event: React.MouseEvent<unknown>, item: T) => {
        // expecting a full object to be passed in
        const selectedIndex = selected.findIndex((selectedItem) => selectedItem.id === item.id);
        let newSelected: T[] = [];

        if (selectedIndex === -1) {
            newSelected = newSelected.concat(selected, item);
        } else if (selectedIndex === 0) {
            newSelected = newSelected.concat(selected.slice(1));
        } else if (selectedIndex === selected.length - 1) {
            newSelected = newSelected.concat(selected.slice(0, -1));
        } else if (selectedIndex > 0) {
            newSelected = newSelected.concat(
                selected.slice(0, selectedIndex),
                selected.slice(selectedIndex + 1),
            );
        }

        // now we update our selection and propogate changes to calling component
        updateSelected(newSelected);
    };

    // sorting
    function getComparator(
        order: Order,
        orderBy: string,
    ): (a: { [key: string]: number | string }, b: { [key: string]: number | string }) => number {
        return order === 'desc'
            ? (a, b) => descendingComparator(a, b, orderBy)
            : (a, b) => -descendingComparator(a, b, orderBy);
    }
    function descendingComparator(
        a: { [key: string]: number | string },
        b: { [key: string]: number | string },
        orderBy: string
    ): number {
        // we handle this to ensure nested properties are sortable
        const aValue = getNestedValue(a, orderBy);
        const bValue = getNestedValue(b, orderBy);

        if (bValue < aValue) {
            return -1;
        }
        if (bValue > aValue) {
            return 1;
        }
        return 0;
    }
    function stableSort<T>(array: T[], comparator: (a: T, b: T) => number): T[] {
        if (!array || !Array.isArray(array)) {
            console.error('not array', array);
            return [];
        }

        // Create an array of indices
        const indices = array.map((_, index) => index);

        // Sort indices based on the comparator applied to the elements in the original array
        indices.sort((a, b) => {
            const order = comparator(array[a], array[b]);
            if (order !== 0) return order;
            return a - b; // Preserve original order for equal elements
        });

        // Map the sorted indices back to the original elements
        return indices.map(index => array[index]);
    }
    const createSortHandler = (property: string) => (_event: React.MouseEvent<unknown>) => {
        const isAsc = orderBy === property && order === 'asc';
        setOrder(isAsc ? 'desc' : 'asc');
        setOrderBy(property);
    };

    // pagination
    const emptyRows = rowsPerPage - Math.min(rowsPerPage, data.length - page * rowsPerPage);
    const handleChangePage = (_event: unknown, newPage: number) => {
        setPage(newPage);
    };
    const handleChangeRowsPerPage = (event: React.ChangeEvent<HTMLInputElement>) => {
        setRowsPerPage(parseInt(event.target.value, 10));
        setPage(0);
    };
    const handleElementClick = (event) => {
        event.stopPropagation();
    };

    // table operations
    const onResetSelection = () => {
        setSelected([]);
    };
    useEffect(() => {
        if (resetSelection===true)
            onResetSelection();

    }, [resetSelection]);

    // JSX
    return (
        <Box style={{ marginTop: '2rem', marginBottom: '2rem' }}>
            <TableContainer>
                <Table
                    className={tableClasses.table}
                    aria-labelledby='tableTitle'
                    size='small'
                    aria-label='enhanced table'
                >
                    <TableHead>
                        <TableRow>
                            <TableCell padding='checkbox'>
                                <Checkbox
                                    indeterminate={selected.length > 0 && selected.length < data.length}
                                    checked={data.length > 0 && selected.length === data.length}
                                    onChange={handleRowSelectAll}
                                    inputProps={{ 'aria-label': 'select all items' }}
                                />
                            </TableCell>
                            { columns.map((columnHeading) => (
                                <Tooltip key={columnHeading.key} title={columnHeading.tooltip ?? columnHeading.key} disableHoverListener={!columnHeading.tooltip}>
                                    <TableCell
                                        align={columnHeading.align ?? 'center'}
                                        padding='none'
                                        component='th'
                                        sortDirection={orderBy === columnHeading.key ? order : false}
                                    >
                                        <TableSortLabel
                                            active={orderBy === columnHeading.key}
                                            direction={orderBy === columnHeading.key ? order : 'asc'}
                                            onClick={createSortHandler(columnHeading.key)}
                                        >
                                            {columnHeading.label}
                                            {orderBy === columnHeading.key ? (
                                                <span className={classes.visuallyHidden}>
                                                    {order === 'desc' ? 'sorted descending' : 'sorted ascending'}
                                                </span>
                                            ) : null}
                                        </TableSortLabel>
                                    </TableCell>
                                </Tooltip>
                            ))}
                        </TableRow>
                    </TableHead>

                    <TableBody>
                        { (data && Array.isArray(data)) ?
                            stableSort(data, getComparator(order, orderBy))
                                .slice(page * rowsPerPage, page * rowsPerPage + rowsPerPage)
                                .map((row, index) => {
                                    const isItemSelected = isSelected(row);
                                    const labelId = `table-checkbox-${index}`;

                                    return (
                                        <TableRow
                                            hover
                                            onClick={(event) => handleRowSelect(event, row)}
                                            role='checkbox'
                                            aria-checked={isItemSelected}
                                            tabIndex={-1}
                                            key={row.id}
                                            selected={isItemSelected}
                                        >
                                            <TableCell padding='checkbox'>
                                                <Checkbox
                                                    checked={isItemSelected}
                                                    inputProps={{ 'aria-labelledby': labelId }}
                                                />
                                            </TableCell>
                                            <TableCell component='th' id={labelId} scope='row' padding='none'>
                                                {row.id}
                                            </TableCell>
                                            {columns.map((column) => (
                                                // we do 'id' above so we can flag the entire row for accessibility
                                                (column.key!=='id') && (
                                                    <Tooltip
                                                        key={column.key}
                                                        title={resolveProperty(row,column.key)}
                                                    >
                                                        <TableCell
                                                            align={column.align ?? 'center'}
                                                            style={{  whiteSpace: 'nowrap', textOverflow: 'ellipsis', overflow: 'hidden', maxWidth: '10rem', }}
                                                        >
                                                            { (column.link && column.link===true) ? (
                                                                (() => {
                                                                    // if our link has a # we just skip adding the href so we don't
                                                                    // reload page on click or go to different unrelated page
                                                                    const link = resolveProperty(row, `${column.key}_link`);
                                                                    const displayText = resolveProperty(row, column.key);
                                                                    return link.includes('#') ? (
                                                                        displayText
                                                                    ) : (
                                                                        <a href={link} target='_blank' rel='noopener noreferrer' onClick={handleElementClick}>
                                                                            {displayText}
                                                                        </a>
                                                                    );
                                                                })()
                                                            ) : (
                                                                resolveProperty(row, column.key)
                                                            )}
                                                        </TableCell>
                                                    </Tooltip>
                                                )
                                            ))}
                                        </TableRow>
                                    );
                                }):
                            <></>}

                        {emptyRows > 0 && (
                            <TableRow style={{ height: 33 * emptyRows }}>
                                <TableCell colSpan={6} />
                            </TableRow>
                        )}
                    </TableBody>
                </Table>
            </TableContainer>
            <TablePagination
                rowsPerPageOptions={[5, 10, 25, (data.length>25)?data.length:100].filter(option => option <= data.length)} // include options based on total count and one option to view all
                component='div'
                count={data.length}
                rowsPerPage={rowsPerPage}
                page={page}
                onChangePage={handleChangePage}
                onChangeRowsPerPage={handleChangeRowsPerPage}
            />
        </Box>
    );
};

// TODO: add enums and types to library and/or COMMON as needed
// NOTE: 'Summary' types/objects are intended for return via the API and for external use
//       so non-standard types (e.g. enums) are converted to strings for clarity/accessibility.
type AssetSummary = DBReference & {
    downloadable: boolean,
    quality: string,
    usage: string,
    dateCreated: Date,
};
type AssetList = {
    status: string,
    items: AssetSummary[];
};
type SceneSummary = DBReference & {
    publishedState: string,
    datePublished: Date,
    isReviewed: boolean
    project: DBReference,
    subject: DBReference,
    mediaGroup: DBReference,
    dateCreated: Date,
    downloads: AssetList,
    derivatives:    {
        models: AssetList,          // holds all derivative models
        downloads: AssetList,       // specific models for download
        ar: AssetList,              // models specific to AR
    },
    sources: {
        models: AssetList,
        captureData: AssetList,
    }
};
const AdminToolsBatchGeneration = (): React.ReactElement => {
    const classes = useStyles();
    const tableClasses = useTableStyles();

    const [operation, setOperation] = useState<number>(0);
    const [selectedList, setSelectedList] = useState<SceneSummary[]>([]);
    const [isListValid, setIsListValid] = useState<boolean>(false);
    const [showBatchOps, setShowBacthOps] = useState<boolean>(false);
    const [projectList, setProjectList] = useState<Project[]>([]);
    const [projectScenes, setProjectScenes] = useState<SceneSummary[]>([]);
    const [projectSelected, setProjectSelected] = useState<Project|undefined>(undefined);
    const [resetSelection, setResetSelection] = useState<boolean>(false);
    const [republishScenes, setRepublishScenes] = useState(false);
    const [sceneNameFilter, setSceneNameFilter] = useState('');

    type Project = {
        idProject: number,
        Name: string,
        Description: string | null
    };
    enum BatchOperations {
        DOWNLOADS = 0,
        VOYAGER_SCENE = 1,
    }

    // get data
    const getProjectList = useCallback(async () => {
        try {
            const response: RequestResponse = await API.getProjects();
            if(response.success === false) {
                console.log(`[Packrat:ERROR] cannot get project list. (${response.message})`);
                setSelectedList([]);
                return;
            }

            setProjectList(response.data);
            // console.log('[Packrat:DEBUG] getProjectList: ',response.data);
        } catch(error) {
            console.error(`[Packrat:ERROR] Unexpected error fetching project list: ${error}`);
        }
    }, []);
    const getProjectScenes = useCallback(async (project?: Project) => {
        try {
            console.log(`[Packrat] getting scenes for project (${project ? project.Name:'all'}) - STARTED`);
            const response: RequestResponse = await API.getProjectScenes(project ? project.idProject : -1);
            if(response.success === false) {
                console.log(`[Packrat:ERROR] cannot get project scenes list. (project: ${project ? project.Name : 'all'} | message: ${response.message})`);
                setProjectScenes([]);
                return;
            }

            // cycle through data converting as needed
            const { protocol, host } = window.location;
            response.data.forEach(obj => {
                // stored ISO strings to Date objects
                obj.dateCreated = new Date(obj.dateCreated as string);
                // obj.dateGenDownloads = new Date(obj.dateGenDownloads as string);
                obj.datePublished = new Date(obj.datePublished as string);

                // inject hyperlinks for the scene details page
                // link ties to 'name' field so need to set property to prefix of 'name_'
                obj['name_link'] = `${protocol}//${host}/repository/details/${obj.id}`;
            });

            // console.log('[Packrat:DEBUG] getProjectScenes: ',response.data);
            console.log(`[Packrat] getting scenes for project (${project ? project.Name:'all'}) - FINISHED [${response.data.length}]`);
            setProjectScenes(response.data);
        } catch(error) {
            console.error(`[Packrat:ERROR] Unexpected error fetching project scenes: ${error}`);
        }
    }, []);
    const getColumnHeader = (): ColumnHeader[] => {
        return [
            { key: 'id', label: 'ID', align: 'center', tooltip: 'idSystemObject for the scene' },
            { key: 'name', label: 'Scene', align: 'center', tooltip: 'Name of the scene', link: true },
            { key: 'mediaGroup.name', label: 'Media Group', align: 'center', tooltip: 'What MediaGroup the scene belongs to. Includes the the subtitle (if any).' },
            { key: 'subject.name', label: 'Subject', align: 'center', tooltip: 'The official subject name for the object' },
            { key: 'derivatives.downloads.status', label: 'Downloads', align: 'center', tooltip: 'Are downloads in good standing (GOOD), available but contain errors (ERROR), or are not available (MISSING).' },
            { key: 'publishedState', label: 'Published', align: 'center', tooltip: 'Is the scene published and with what accessibility' },
            // { key: 'datePublished', label: 'Published (Date)', align: 'center' },
            // { key: 'isReviewed', label: 'Reviewed', align: 'center' }
        ];
    };

    // handle changes
    const handleOperationChange = (event) => {
        setOperation(event.target.value);
    };
    const handleProjectChange = (_event, newValue: Project | null) => {
        // store our value so the table gets updated, null if empty
        const project: Project | undefined = newValue ?? undefined;
        setProjectSelected(project);
        getProjectScenes(project);
    };
    const handleRepublishChange = (event) => {
        setRepublishScenes(event.target.value === 'true');
    };
    const onProcessOperation = async () => {

        if(selectedList.length===0) {
            toast.error('Cannot submit job. Nothing selected.');
            return;
        }
        console.log(`[Packrat] Starting ${BatchOperations[operation]} batch operation for ${selectedList.length} items: `,selectedList);

        // get our list of scene idSystemObject
        const sceneIDs: number[] = selectedList.map((scene)=>scene.id);

        // build request to server
        const response: RequestResponse = await API.generateDownloads(sceneIDs,false,republishScenes);
        if(response.success === false) {

            // make sure we have data and responses
            if(!response.data || !Array.isArray(response.data)) {
                console.log(`[Packrat:ERROR] cannot run ${BatchOperations[operation]}. invalid response data.`,response);
                toast.error(`${BatchOperations[operation]} failed. Got unexpected data from server.`);
                return;
            }

            // get our unique error messages
            const uniqueMessages = Array.from(
                new Set(
                    response.data
                        .filter(response => !response.success && response.message)  // Ensure there is a message
                        .map(response => `${response.id}: ${response.message}`)     // Extract the messages
                )
            );
            const toastErrorMsg: string = (uniqueMessages.length>1) ? 'Check the console.' : uniqueMessages[0];

            // see if we have nuance to the response (i.e. some failed/some passed)
            const allFailed: boolean = response.data.every( response => response.succcess===false );
            if(allFailed===true) {
                const errorMsg: string = (response.data.length>1)
                    ? `All ${response.data.length} scenes failed during ${BatchOperations[operation]} run.`
                    : `${BatchOperations[operation]} cannot run. ${uniqueMessages[0]}`;

                console.log(`[Packrat:ERROR] ${errorMsg}`,response.data);
                toast.error(`${BatchOperations[operation]} failed. (${toastErrorMsg})`);
                return;
            }

            // only some failed so we need to handle this
            const failedCount: number = response.data.filter(response => !response.success).length;
            console.log(`[Packrat:ERROR] ${response.data.length}/${selectedList.length} scenes failed. (${uniqueMessages.join(' |')})`,response.data);
            toast.warn(`${BatchOperations[operation]} had issues. ${failedCount} scenes failed. (${toastErrorMsg})`);

            // we bail early so the selection is maintained on failure
            // TODO: deselect those that were successful.
            return false;
        }

        // clear selection on succcess
        onResetSelection();

        // notify the user/log
        toast.success(`Generating Downloads for ${sceneIDs.length} scenes. Check the workflow tab for progress.`);
        console.log(`[Packrat] Submitted ${BatchOperations[operation]} batch operation for ${selectedList.length} items: `,selectedList);
        return;
    };
    const onUpdatedSelection = (selection) => {
        setSelectedList(selection);
        setIsListValid(selection.length>0);
    };
    const onResetSelection = () => {
        // quickly signal we want to reset the list and then set the value back to false
        setResetSelection(true);
        setTimeout(() => setResetSelection(false), 1); // set flag back so it doesn't keep resetting it
    };
    const onRefreshList = async () => {
        getProjectScenes(projectSelected);
    };
    const onExportTableDataToCSV = (): boolean => {
        // Helper function to format date to a string or default 'N/A'
        const formatDate = (date) => date ? new Date(date).toISOString().split('T')[0] : 'N/A';

        // Helper function to handle null or undefined values and return 'N/A' as default
        const handleNull = (value) => value != null ? value : 'N/A';

<<<<<<< HEAD
        // handle characters that can mess up the outputted CSV
        const escapeCsvValue = (value) => {
            if (typeof value === 'string') {
                const escapedValue = value.replace(/"/g, '""');
                return /[",\n]/.test(escapedValue) ? `"${escapedValue}"` : escapedValue;
            }
            return value;
        };

        // Create CSV headers (clean names)
        const headers = [
            'Link',
=======
        // Create CSV headers (clean names)
        const headers = [
>>>>>>> 4e2356f5
            'ID',
            'Scene Name',
            'Published',
            // 'Date Published',
            'Reviewed',
            // 'Project ID',
            'Project',
            // 'Subject ID',
            'Subject',
            // 'Media Group ID',
            'Media Group',
            'Date Created',
            // 'Models Status',
            // 'Models Items Count',
            'Downloads',
            // 'Downloads Items Count',
            'AR',
            // 'AR Items Count',
            'Master Model',
            // 'Source Models Items Count',
            'Capture Data',
            // 'Source Capture Data Items Count'
        ];

        // Build CSV rows
<<<<<<< HEAD
        const { protocol, host } = window.location;
        const baseUrl = `${protocol}//${host}/repository/details/`;
        const rows = projectScenes.map((scene, index) => {
            const hyperlinkFormula = `=HYPERLINK("${baseUrl}/" & B${index + 2}, "url")`;

            return [
                hyperlinkFormula,
                escapeCsvValue(handleNull(scene.id)),
                escapeCsvValue(handleNull(scene.name)),
                escapeCsvValue(handleNull(scene.publishedState)),
                // formatDate(scene.datePublished),
                scene.isReviewed != null ? (scene.isReviewed ? 'Yes' : 'No') : 'N/A',
                // handleNull(scene.project?.id),
                escapeCsvValue(handleNull(scene.project?.name)),
                // handleNull(scene.subject?.id),
                escapeCsvValue(handleNull(scene.subject?.name)),
                // handleNull(scene.mediaGroup?.id),
                escapeCsvValue(handleNull(scene.mediaGroup?.name)),
                formatDate(scene.dateCreated),
                // handleNull(scene.derivatives.models?.status),
                // handleNull(scene.derivatives.models?.items?.length),
                escapeCsvValue(handleNull(scene.derivatives.downloads?.status)),
                // handleNull(scene.derivatives.downloads?.items?.length),
                escapeCsvValue(handleNull(scene.derivatives.ar?.status)),
                // handleNull(scene.derivatives.ar?.items?.length),
                escapeCsvValue(handleNull(scene.sources.models?.status)),
                // handleNull(scene.sources.models?.items?.length),
                escapeCsvValue(handleNull(scene.sources.captureData?.status)),
=======
        const rows = projectScenes.map(scene => {
            return [
                handleNull(scene.id),
                handleNull(scene.name),
                handleNull(scene.publishedState),
                // formatDate(scene.datePublished),
                scene.isReviewed != null ? (scene.isReviewed ? 'Yes' : 'No') : 'N/A',
                // handleNull(scene.project?.id),
                handleNull(scene.project?.name),
                // handleNull(scene.subject?.id),
                handleNull(scene.subject?.name),
                // handleNull(scene.mediaGroup?.id),
                handleNull(scene.mediaGroup?.name),
                formatDate(scene.dateCreated),
                // handleNull(scene.derivatives.models?.status),
                // handleNull(scene.derivatives.models?.items?.length),
                handleNull(scene.derivatives.downloads?.status),
                // handleNull(scene.derivatives.downloads?.items?.length),
                handleNull(scene.derivatives.ar?.status),
                // handleNull(scene.derivatives.ar?.items?.length),
                handleNull(scene.sources.models?.status),
                // handleNull(scene.sources.models?.items?.length),
                handleNull(scene.sources.captureData?.status),
>>>>>>> 4e2356f5
                // handleNull(scene.sources.captureData?.items?.length)
            ].join(',');  // Join the row values with commas
        });

        // Combine headers and rows into CSV format
        const csvContent = [headers.join(','), ...rows].join('\n');

        // Create a Blob and trigger download
        const blob = new Blob([csvContent], { type: 'text/csv;charset=utf-8;' });
        const link = document.createElement('a');
        const url = URL.createObjectURL(blob);
        const fileName = !projectSelected ? 'scene_summaries' : projectSelected?.Name;

        // add our temp link to the DOM, click it, and then return
        link.href = url;
        link.setAttribute('download', `${fileName}.csv`);
        document.body.appendChild(link);
        link.click();
        document.body.removeChild(link);

        return true;
    };
    const filteredProjectScenes = useMemo(() => {
        const filterPattern: string = sceneNameFilter.toLowerCase().normalize('NFD').replace(/[\u0300-\u036f]/g, '').trim();
        return projectScenes.filter(row => {
            const sceneName: string = row.name.toLowerCase().normalize('NFD').replace(/[\u0300-\u036f]/g, '').trim();
            // console.log(`[Packrat:Debug] sceneName: ${sceneName} | filter: ${filterPattern}`);
            return sceneName.includes(filterPattern);
        });
    }, [projectScenes, sceneNameFilter]);

    // mounting/alteration routines
    useEffect(() => {
        // propogate our list of projects and scenes
        getProjectList();
        getProjectScenes();
    }, [getProjectList, getProjectScenes]);

    // JSX
    return (
        <Box className={classes.container} style={{ margin: '10px' }}>
            <IconButton
                className={classes.collapseHeader}
                style={{ marginTop: '1rem', fontSize: '1.2rem' }}
                onClick={() => setShowBacthOps(showBatchOps === true ? false:true )}
            >
                Batch Generation
                {showBatchOps === true ? (<KeyboardArrowUpIcon />):( <KeyboardArrowDownIcon /> )}
            </IconButton>
            <Collapse in={showBatchOps} className={classes.container}>
                <Box className={classes.collapseContainer} style={{ paddingTop: '10px', width: '100%' }}>
                    <Box style={{ paddingLeft: '1rem' }}>
                        <Typography variant='body2' gutterBottom>
                            This tool allows you to batch download and generate scenes with ease.
                        </Typography>
                        {/* <Typography variant='body1'>
                            To get started, select your intended project from the dropdown menu. (<strong>Note:</strong> You can only select one project at a time.)
                        </Typography>
                        <Typography variant='body1' gutterBottom>
                            If needed, you can filter the results by scene name. Once you have made your selections, click the <strong>Submit</strong> button to begin processing. Progress can be monitored in the <strong>Workflow Tab</strong>.
                        </Typography> */}
                        <Typography variant='body1' color='error' gutterBottom>
                            Please remember, the process is limited to <strong>10 items</strong> at a time to prevent overloading the system.
                        </Typography>
                    </Box>

                    <TableContainer component={Paper} elevation={0} style={{ overflow: 'hidden', marginTop: '2rem' }}>
                        <Table className={tableClasses.table}>
                            <TableBody>
                                <TableRow className={tableClasses.tableRow}>
                                    <TableCell className={clsx(tableClasses.tableCell, classes.fieldLabel)}>
                                        <Typography className={tableClasses.labelText}>Operation Type</Typography>
                                    </TableCell>
                                    <TableCell className={tableClasses.tableCell}>
                                        <Select
                                            labelId='batch-generation-op'
                                            id='batch-generation-op'
                                            value={operation}
                                            label='Operation'
                                            onChange={handleOperationChange}
                                            disableUnderline
                                            className={clsx(tableClasses.select, classes.fieldSizing)}
                                            SelectDisplayProps={{ style: { paddingLeft: '10px', borderRadius: '5px' } }}
                                        >
                                            <MenuItem value={0}>Downloads</MenuItem>
                                            <MenuItem value={1} disabled>Voyager Scenes</MenuItem>
                                        </Select>
                                    </TableCell>
                                </TableRow>

                                <TableRow className={tableClasses.tableRow}>
                                    <TableCell className={clsx(tableClasses.tableCell, classes.fieldLabel)}>
                                        <Tooltip title={'Will re-publish selected scenes ONLY IF it is already published and Generate Downloads succeeds.'}>
                                            <Typography className={tableClasses.labelText}>Re-Publish Scenes</Typography>
                                        </Tooltip>
                                    </TableCell>
                                    <TableCell className={tableClasses.tableCell}>
                                        <Select
                                            id='select_republish_scenes'
                                            value={republishScenes}
                                            onChange={handleRepublishChange}
                                            disableUnderline
                                            className={clsx(tableClasses.select, classes.fieldSizing)}
                                            SelectDisplayProps={{ style: { paddingLeft: '10px', borderRadius: '5px' } }}
                                        >
                                            <MenuItem value='false'>False</MenuItem>
                                            <MenuItem value='true'>True</MenuItem>
                                        </Select>
                                    </TableCell>
                                </TableRow>

                                <TableRow style={{ height: '1rem' }} />

                                <TableRow className={tableClasses.tableRow}>
                                    <TableCell className={clsx(tableClasses.tableCell, classes.fieldLabel)}>
                                        <Tooltip title={'Filters scenes to the selected project. This will reset your selection and what scenes are available in the table below. Changing the project will deselect anything currently selected.'}>
                                            <Typography className={tableClasses.labelText}>Filter: Project</Typography>
                                        </Tooltip>
                                    </TableCell>
                                    <TableCell className={tableClasses.tableCell}>
                                        <Autocomplete
                                            id='project-list'
                                            options={projectList}
                                            getOptionLabel={(option) => option.Name}
                                            onChange={handleProjectChange}
                                            size={'small'}
                                            className={clsx(tableClasses.select, classes.fieldSizing)}
                                            style={{ width: '300px', paddingLeft: '5px' }}
                                            getOptionSelected={(option, value) => option.idProject === value.idProject}
                                            renderInput={(params) =>
                                                // <TextField {...params} variant='outlined' placeholder='Project' style={{ border: 'none' }} />
                                                <div ref={params.InputProps.ref} style={{ height: '100%' }}>
                                                    <input style={{ width: '100%', border: 'none', height: '100%', background: 'none', paddingLeft: '5px' }} type='text' {...params.inputProps} />
                                                </div>
                                            }
                                        />
                                    </TableCell>
                                </TableRow>

                                <TableRow className={tableClasses.tableRow}>
                                    <TableCell className={clsx(tableClasses.tableCell, classes.fieldLabel)}>
                                        <Tooltip title={'Filters the list by any scenes containing the entered text. (Case Insensitive)'}>
                                            <Typography className={tableClasses.labelText}>Filter: Scene Name</Typography>
                                        </Tooltip>
                                    </TableCell>
                                    <TableCell className={tableClasses.tableCell}>
                                        <Input
                                            type='text'
                                            value={sceneNameFilter}
                                            onChange={(e)=>setSceneNameFilter(e.target.value)}
                                            placeholder='Search by name'
                                            disableUnderline
                                            className={clsx(tableClasses.select, classes.fieldSizing)}
                                            style={{ width: '300px', paddingLeft: '5px' }}
                                        />
                                    </TableCell>
                                </TableRow>
                            </TableBody>
                        </Table>
                    </TableContainer>

                    <SelectScenesTable<SceneSummary>
                        onUpdateSelection={onUpdatedSelection}
                        data={filteredProjectScenes}
                        columns={getColumnHeader()}
                        resetSelection={resetSelection}
                    />

                    <Box style={{ display: 'flex', justifyContent: 'center' }}>
                        <Button
                            className={classes.btn}
                            onClick={onProcessOperation}
                            disableElevation
                            disabled={!isListValid}
                        >
                            Submit
                        </Button>
                        <Button
                            className={classes.btn}
                            onClick={onRefreshList}
                            disableElevation
                        >
                            Refresh
                        </Button>
                        <Button
                            className={classes.btn}
                            onClick={onExportTableDataToCSV}
                            disableElevation
                        >
                            CSV
                        </Button>
                    </Box>
                </Box>
            </Collapse>
        </Box>
    );
};

function AdminToolsView(): React.ReactElement {
    const classes = useStyles();
    const location = useLocation();
    const { user } = useUserStore();
    const [isAuthorized, setIsAuthorized] = useState<boolean>(false);

    useEffect(() => {
        async function isUserAuthorized() {
            const authorizedUsers: number[] = [
                2,  // Jon Blundell
                4,  // Jamie Cope
                5,  // Eric Maslowski
                6,  // Megan Dattoria
                11, // Katie Wolfe
            ];

            // if our current user ID is not in the list then return false
            if(!user) {
                console.log('[Packrat:ERROR] Admin tools cannot get authenticated user');
                setIsAuthorized(false);
            }
            setIsAuthorized(authorizedUsers.includes(user?.idUser ?? -1));
        }

        isUserAuthorized();
    }, [user]);

    return (
        <React.Fragment>
            <Helmet>
                <title>Admin: Tools</title>
            </Helmet>
            <Box className={classes.AdminPageViewContainer}>
                <Box className={classes.AdminBreadCrumbsContainer}>
                    <GenericBreadcrumbsView items={location.pathname.slice(1)} />
                </Box>
                {
                    isAuthorized ? (
                        <AdminToolsBatchGeneration />
                    ):(
                        <p>Not Authorized!</p>
                    )
                }
            </Box>
        </React.Fragment>
    );
}

export default AdminToolsView;<|MERGE_RESOLUTION|>--- conflicted
+++ resolved
@@ -729,23 +729,8 @@
         // Helper function to handle null or undefined values and return 'N/A' as default
         const handleNull = (value) => value != null ? value : 'N/A';
 
-<<<<<<< HEAD
-        // handle characters that can mess up the outputted CSV
-        const escapeCsvValue = (value) => {
-            if (typeof value === 'string') {
-                const escapedValue = value.replace(/"/g, '""');
-                return /[",\n]/.test(escapedValue) ? `"${escapedValue}"` : escapedValue;
-            }
-            return value;
-        };
-
         // Create CSV headers (clean names)
         const headers = [
-            'Link',
-=======
-        // Create CSV headers (clean names)
-        const headers = [
->>>>>>> 4e2356f5
             'ID',
             'Scene Name',
             'Published',
@@ -771,36 +756,6 @@
         ];
 
         // Build CSV rows
-<<<<<<< HEAD
-        const { protocol, host } = window.location;
-        const baseUrl = `${protocol}//${host}/repository/details/`;
-        const rows = projectScenes.map((scene, index) => {
-            const hyperlinkFormula = `=HYPERLINK("${baseUrl}/" & B${index + 2}, "url")`;
-
-            return [
-                hyperlinkFormula,
-                escapeCsvValue(handleNull(scene.id)),
-                escapeCsvValue(handleNull(scene.name)),
-                escapeCsvValue(handleNull(scene.publishedState)),
-                // formatDate(scene.datePublished),
-                scene.isReviewed != null ? (scene.isReviewed ? 'Yes' : 'No') : 'N/A',
-                // handleNull(scene.project?.id),
-                escapeCsvValue(handleNull(scene.project?.name)),
-                // handleNull(scene.subject?.id),
-                escapeCsvValue(handleNull(scene.subject?.name)),
-                // handleNull(scene.mediaGroup?.id),
-                escapeCsvValue(handleNull(scene.mediaGroup?.name)),
-                formatDate(scene.dateCreated),
-                // handleNull(scene.derivatives.models?.status),
-                // handleNull(scene.derivatives.models?.items?.length),
-                escapeCsvValue(handleNull(scene.derivatives.downloads?.status)),
-                // handleNull(scene.derivatives.downloads?.items?.length),
-                escapeCsvValue(handleNull(scene.derivatives.ar?.status)),
-                // handleNull(scene.derivatives.ar?.items?.length),
-                escapeCsvValue(handleNull(scene.sources.models?.status)),
-                // handleNull(scene.sources.models?.items?.length),
-                escapeCsvValue(handleNull(scene.sources.captureData?.status)),
-=======
         const rows = projectScenes.map(scene => {
             return [
                 handleNull(scene.id),
@@ -824,7 +779,6 @@
                 handleNull(scene.sources.models?.status),
                 // handleNull(scene.sources.models?.items?.length),
                 handleNull(scene.sources.captureData?.status),
->>>>>>> 4e2356f5
                 // handleNull(scene.sources.captureData?.items?.length)
             ].join(',');  // Join the row values with commas
         });
