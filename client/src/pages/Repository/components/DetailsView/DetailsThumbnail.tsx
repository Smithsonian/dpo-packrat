--- conflicted
+++ resolved
@@ -85,21 +85,15 @@
                 <React.Fragment>
                     <VoyagerExplorer root={rootLink} document={documentLink} height='500px' width='100%' />
                     <br />
-<<<<<<< HEAD
                     <Button
                         className={classes.editButton}
                         variant='contained'
                         color='primary'
-                        href={getVoyagerStoryUrl(REACT_APP_PACKRAT_SERVER_ENDPOINT, idSystemObject ?? 0, documentLink, pathLink, eVoyagerStoryMode.eEdit)}
+                        href={getVoyagerStoryUrl(serverEndpoint, idSystemObject ?? 0, documentLink, pathLink, eVoyagerStoryMode.eEdit)}
                         target='_blank' rel='noopener noreferrer'
                     >
                         Edit
                     </Button>
-=======
-                    <a href={getVoyagerStoryUrl(serverEndpoint, idSystemObject ?? 0, documentLink, pathLink, eVoyagerStoryMode.eEdit)} rel='noopener noreferrer' target='_blank' style={{ textDecoration: 'none' }}>
-                        <Button className={classes.editButton} variant='contained' color='primary'>Edit</Button>
-                    </a>
->>>>>>> 9dd992f3
                 </React.Fragment>
             )}
             {objectType === eSystemObjectType.eScene && rootLink.length > 0 && documentLink.length > 0 && eMode !== eVoyagerStoryMode.eViewer && (
