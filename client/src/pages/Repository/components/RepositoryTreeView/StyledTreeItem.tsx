--- conflicted
+++ resolved
@@ -33,13 +33,9 @@
             }
         },
         borderRadius: 5,
-<<<<<<< HEAD
-        paddingLeft: 1
-=======
         paddingLeft: 1,
         direction: 'ltr',
         textAlign: 'left'
->>>>>>> 01cc7b66
     },
     group: {
         paddingLeft: 20,
