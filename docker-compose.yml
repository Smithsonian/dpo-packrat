version: "3"

services:
    packrat-proxy:
        image: nginx:1.17.10
        container_name: packrat-proxy
        depends_on:
            - packrat-client
            - packrat-server
        volumes:
            - ./nginx.conf:/etc/nginx/nginx.conf
        ports:
            - 80:80

    client:
        container_name: client
        image: client
        restart: always
        build:
            context: .
            dockerfile: ./docker/client.Dockerfile
        env_file:
            - .env
        ports:
<<<<<<< HEAD
            - $PACKRAT_CLIENT_PORT:3000
        volumes:
            - ./client:/app/client
            - ./common:/app/common
        depends_on:
            - db

    server:
        container_name: server
        image: server
        restart: always
        build:
            context: .
            dockerfile: ./docker/server.Dockerfile
        env_file:
            - .env
        ports:
            - $PACKRAT_SERVER_PORT:4000
=======
            - ${PACKRAT_CLIENT_PORT:-3000}
            - ${PACKRAT_SERVER_PORT:-4000}
>>>>>>> e32132f4
        volumes:
            - ./server:/app/server
            - ./common:/app/common
        depends_on:
            - db
<<<<<<< HEAD
=======
        command: "tail -f /dev/null"
            
>>>>>>> e32132f4

    db:
        container_name: packrat-db
        image: mariadb:10.5
        restart: always
        ports:
            - 3306:3306
        env_file:
            - .env<|MERGE_RESOLUTION|>--- conflicted
+++ resolved
@@ -22,8 +22,7 @@
         env_file:
             - .env
         ports:
-<<<<<<< HEAD
-            - $PACKRAT_CLIENT_PORT:3000
+            - ${PACKRAT_CLIENT_PORT:-3000}
         volumes:
             - ./client:/app/client
             - ./common:/app/common
@@ -40,21 +39,12 @@
         env_file:
             - .env
         ports:
-            - $PACKRAT_SERVER_PORT:4000
-=======
-            - ${PACKRAT_CLIENT_PORT:-3000}
             - ${PACKRAT_SERVER_PORT:-4000}
->>>>>>> e32132f4
         volumes:
             - ./server:/app/server
             - ./common:/app/common
         depends_on:
             - db
-<<<<<<< HEAD
-=======
-        command: "tail -f /dev/null"
-            
->>>>>>> e32132f4
 
     db:
         container_name: packrat-db
